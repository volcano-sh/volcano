/*
Copyright 2017 The Kubernetes Authors.

Licensed under the Apache License, Version 2.0 (the "License");
you may not use this file except in compliance with the License.
You may obtain a copy of the License at

    http://www.apache.org/licenses/LICENSE-2.0

Unless required by applicable law or agreed to in writing, software
distributed under the License is distributed on an "AS IS" BASIS,
WITHOUT WARRANTIES OR CONDITIONS OF ANY KIND, either express or implied.
See the License for the specific language governing permissions and
limitations under the License.
*/

package options

import (
	"fmt"
	"time"

	"github.com/spf13/pflag"

	"volcano.sh/volcano/pkg/kube"
)

const (
	defaultSchedulerName   = "volcano"
	defaultSchedulerPeriod = time.Second
	defaultQueue           = "default"
	defaultListenAddress   = ":8080"
	defaultPluginsDir      = ""

	defaultQPS   = 50.0
	defaultBurst = 100

	// Default parameters to control the number of feasible nodes to find and score
	defaultMinPercentageOfNodesToFind = 5
	defaultMinNodesToFind             = 100
	defaultPercentageOfNodesToFind    = 100
)

// ServerOption is the main context object for the controller manager.
type ServerOption struct {
	KubeClientOptions    kube.ClientOptions
	SchedulerName        string
	SchedulerConf        string
	SchedulePeriod       time.Duration
	EnableLeaderElection bool
	LockObjectNamespace  string
	DefaultQueue         string
	PrintVersion         bool
	ListenAddress        string
	EnablePriorityClass  bool
	// vc-scheduler will load (not activate) custom plugins which are in this directory
	PluginsDir string
	// HealthzBindAddress is the IP address and port for the health check server to serve on
	// defaulting to :11251
	HealthzBindAddress string

	// Parameters for scheduling tuning: the number of feasible nodes to find and score
	MinNodesToFind                     int32
	MinPercentageOfNodesToFind         int32
	PercentageOfNodesToFind            int32
	ConsiderResourceQuotaDuringEnqueue bool
}

// ServerOpts server options.
var ServerOpts *ServerOption

// NewServerOption creates a new CMServer with a default config.
func NewServerOption() *ServerOption {
	s := ServerOption{
		HealthzBindAddress: ":11251",
	}
	return &s
}

// AddFlags adds flags for a specific CMServer to the specified FlagSet.
func (s *ServerOption) AddFlags(fs *pflag.FlagSet) {
	fs.StringVar(&s.KubeClientOptions.Master, "master", s.KubeClientOptions.Master, "The address of the Kubernetes API server (overrides any value in kubeconfig)")
	fs.StringVar(&s.KubeClientOptions.KubeConfig, "kubeconfig", s.KubeClientOptions.KubeConfig, "Path to kubeconfig file with authorization and master location information")
	// volcano scheduler will ignore pods with scheduler names other than specified with the option
	fs.StringVar(&s.SchedulerName, "scheduler-name", defaultSchedulerName, "vc-scheduler will handle pods whose .spec.SchedulerName is same as scheduler-name")
	fs.StringVar(&s.SchedulerConf, "scheduler-conf", "", "The absolute path of scheduler configuration file")
	fs.DurationVar(&s.SchedulePeriod, "schedule-period", defaultSchedulerPeriod, "The period between each scheduling cycle")
	fs.StringVar(&s.DefaultQueue, "default-queue", defaultQueue, "The default queue name of the job")
	fs.BoolVar(&s.EnableLeaderElection, "leader-elect", s.EnableLeaderElection,
		"Start a leader election client and gain leadership before "+
			"executing the main loop. Enable this when running replicated vc-scheduler for high availability")
	fs.BoolVar(&s.PrintVersion, "version", false, "Show version and quit")
	fs.StringVar(&s.LockObjectNamespace, "lock-object-namespace", s.LockObjectNamespace, "Define the namespace of the lock object that is used for leader election")
	fs.StringVar(&s.ListenAddress, "listen-address", defaultListenAddress, "The address to listen on for HTTP requests.")
	fs.BoolVar(&s.EnablePriorityClass, "priority-class", true,
		"Enable PriorityClass to provide the capacity of preemption at pod group level; to disable it, set it false")
	fs.Float32Var(&s.KubeClientOptions.QPS, "kube-api-qps", defaultQPS, "QPS to use while talking with kubernetes apiserver")
	fs.IntVar(&s.KubeClientOptions.Burst, "kube-api-burst", defaultBurst, "Burst to use while talking with kubernetes apiserver")

	// Minimum number of feasible nodes to find and score
	fs.Int32Var(&s.MinNodesToFind, "minimum-feasible-nodes", defaultMinNodesToFind, "The minimum number of feasible nodes to find and score")

	// Minimum percentage of nodes to find and score
	fs.Int32Var(&s.MinPercentageOfNodesToFind, "minimum-percentage-nodes-to-find", defaultMinPercentageOfNodesToFind, "The minimum percentage of nodes to find and score")

	// The percentage of nodes that would be scored in each scheduling cycle; if <= 0, an adpative percentage will be calcuated
	fs.Int32Var(&s.PercentageOfNodesToFind, "percentage-nodes-to-find", defaultPercentageOfNodesToFind, "The percentage of nodes to find and score, if <=0 will be calcuated based on the cluster size")
<<<<<<< HEAD
	fs.BoolVar(&s.ConsiderResourceQuotaDuringEnqueue, "consider-resource-quota-during-enqueue", false,
		"Take resourceQuotas of the namespace into consideration during podgroup enqueue procedure; to enable it, set it true")
=======

	fs.StringVar(&s.PluginsDir, "plugins-dir", defaultPluginsDir, "vc-scheduler will load custom plugins which are in this directory")
>>>>>>> e555bcd0
}

// CheckOptionOrDie check lock-object-namespace when LeaderElection is enabled.
func (s *ServerOption) CheckOptionOrDie() error {
	if s.EnableLeaderElection && s.LockObjectNamespace == "" {
		return fmt.Errorf("lock-object-namespace must not be nil when LeaderElection is enabled")
	}

	return nil
}

// RegisterOptions registers options.
func (s *ServerOption) RegisterOptions() {
	ServerOpts = s
}<|MERGE_RESOLUTION|>--- conflicted
+++ resolved
@@ -60,9 +60,10 @@
 	HealthzBindAddress string
 
 	// Parameters for scheduling tuning: the number of feasible nodes to find and score
-	MinNodesToFind                     int32
-	MinPercentageOfNodesToFind         int32
-	PercentageOfNodesToFind            int32
+	MinNodesToFind             int32
+	MinPercentageOfNodesToFind int32
+	PercentageOfNodesToFind    int32
+
 	ConsiderResourceQuotaDuringEnqueue bool
 }
 
@@ -105,13 +106,11 @@
 
 	// The percentage of nodes that would be scored in each scheduling cycle; if <= 0, an adpative percentage will be calcuated
 	fs.Int32Var(&s.PercentageOfNodesToFind, "percentage-nodes-to-find", defaultPercentageOfNodesToFind, "The percentage of nodes to find and score, if <=0 will be calcuated based on the cluster size")
-<<<<<<< HEAD
+
 	fs.BoolVar(&s.ConsiderResourceQuotaDuringEnqueue, "consider-resource-quota-during-enqueue", false,
 		"Take resourceQuotas of the namespace into consideration during podgroup enqueue procedure; to enable it, set it true")
-=======
 
 	fs.StringVar(&s.PluginsDir, "plugins-dir", defaultPluginsDir, "vc-scheduler will load custom plugins which are in this directory")
->>>>>>> e555bcd0
 }
 
 // CheckOptionOrDie check lock-object-namespace when LeaderElection is enabled.
