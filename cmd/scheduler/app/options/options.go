/*
Copyright 2017 The Kubernetes Authors.

Licensed under the Apache License, Version 2.0 (the "License");
you may not use this file except in compliance with the License.
You may obtain a copy of the License at

    http://www.apache.org/licenses/LICENSE-2.0

Unless required by applicable law or agreed to in writing, software
distributed under the License is distributed on an "AS IS" BASIS,
WITHOUT WARRANTIES OR CONDITIONS OF ANY KIND, either express or implied.
See the License for the specific language governing permissions and
limitations under the License.
*/

package options

import (
	"fmt"
	"os"
	"time"

	"github.com/spf13/pflag"

	"volcano.sh/volcano/pkg/kube"
)

const (
	defaultSchedulerName   = "volcano"
	defaultSchedulerPeriod = time.Second
	defaultQueue           = "default"
	defaultListenAddress   = ":8080"
	defaultHealthzAddress  = ":11251"
	defaultPluginsDir      = ""

	defaultQPS   = 2000.0
	defaultBurst = 2000

	// Default parameters to control the number of feasible nodes to find and score
	defaultMinPercentageOfNodesToFind = 5
	defaultMinNodesToFind             = 100
	defaultPercentageOfNodesToFind    = 0
	defaultLockObjectNamespace        = "volcano-system"
	defaultNodeWorkers                = 20
	defaultWorkerNum                  = 16
)

// ServerOption is the main context object for the controller manager.
type ServerOption struct {
	KubeClientOptions    kube.ClientOptions
	CertFile             string
	KeyFile              string
	CaCertFile           string
	CertData             []byte
	KeyData              []byte
	CaCertData           []byte
	SchedulerNames       []string
	SchedulerConf        string
	SchedulePeriod       time.Duration
	EnableLeaderElection bool
	LockObjectNamespace  string
	DefaultQueue         string
	PrintVersion         bool
	EnableMetrics        bool
	ListenAddress        string
	EnablePriorityClass  bool
	EnableCSIStorage     bool
	// vc-scheduler will load (not activate) custom plugins which are in this directory
	PluginsDir    string
	EnableHealthz bool
	// HealthzBindAddress is the IP address and port for the health check server to serve on
	// defaulting to :11251
	HealthzBindAddress string
	// Parameters for scheduling tuning: the number of feasible nodes to find and score
	MinNodesToFind             int32
	MinPercentageOfNodesToFind int32
	PercentageOfNodesToFind    int32

	NodeSelector      []string
	CacheDumpFileDir  string
	EnableCacheDumper bool
	NodeWorkerThreads uint32
<<<<<<< HEAD
	// the number of worker when execute in parallel
	WorkerNum int
=======

	// IgnoredCSIProvisioners contains a list of provisioners, and pod request pvc with these provisioners will
	// not be counted in pod pvc resource request and node.Allocatable, because the spec.drivers of csinode resource
	// is always null, these provisioners usually are host path csi controllers like rancher.io/local-path and hostpath.csi.k8s.io.
	IgnoredCSIProvisioners []string
>>>>>>> 0559427e
}

// DecryptFunc is custom function to parse ca file
type DecryptFunc func(c *ServerOption) error

// ServerOpts server options.
var ServerOpts *ServerOption

// NewServerOption creates a new CMServer with a default config.
func NewServerOption() *ServerOption {
	return &ServerOption{}
}

// AddFlags adds flags for a specific CMServer to the specified FlagSet.
func (s *ServerOption) AddFlags(fs *pflag.FlagSet) {
	fs.StringVar(&s.KubeClientOptions.Master, "master", s.KubeClientOptions.Master, "The address of the Kubernetes API server (overrides any value in kubeconfig)")
	fs.StringVar(&s.KubeClientOptions.KubeConfig, "kubeconfig", s.KubeClientOptions.KubeConfig, "Path to kubeconfig file with authorization and master location information")
	fs.StringVar(&s.CaCertFile, "ca-cert-file", s.CaCertFile, "File containing the x509 Certificate for HTTPS.")
	fs.StringVar(&s.CertFile, "tls-cert-file", s.CertFile, ""+
		"File containing the default x509 Certificate for HTTPS. (CA cert, if any, concatenated "+
		"after server cert).")
	fs.StringVar(&s.KeyFile, "tls-private-key-file", s.KeyFile, "File containing the default x509 private key matching --tls-cert-file.")
	// volcano scheduler will ignore pods with scheduler names other than specified with the option
	fs.StringArrayVar(&s.SchedulerNames, "scheduler-name", []string{defaultSchedulerName}, "vc-scheduler will handle pods whose .spec.SchedulerName is same as scheduler-name")
	fs.StringVar(&s.SchedulerConf, "scheduler-conf", "", "The absolute path of scheduler configuration file")
	fs.DurationVar(&s.SchedulePeriod, "schedule-period", defaultSchedulerPeriod, "The period between each scheduling cycle")
	fs.StringVar(&s.DefaultQueue, "default-queue", defaultQueue, "The default queue name of the job")
	fs.BoolVar(&s.EnableLeaderElection, "leader-elect", true,
		"Start a leader election client and gain leadership before "+
			"executing the main loop. Enable this when running replicated vc-scheduler for high availability; it is enabled by default")
	fs.BoolVar(&s.PrintVersion, "version", false, "Show version and quit")
	fs.StringVar(&s.LockObjectNamespace, "lock-object-namespace", defaultLockObjectNamespace, "Define the namespace of the lock object that is used for leader election; it is volcano-system by default")
	fs.StringVar(&s.ListenAddress, "listen-address", defaultListenAddress, "The address to listen on for HTTP requests.")
	fs.StringVar(&s.HealthzBindAddress, "healthz-address", defaultHealthzAddress, "The address to listen on for the health check server.")
	fs.BoolVar(&s.EnablePriorityClass, "priority-class", true,
		"Enable PriorityClass to provide the capacity of preemption at pod group level; to disable it, set it false")
	fs.Float32Var(&s.KubeClientOptions.QPS, "kube-api-qps", defaultQPS, "QPS to use while talking with kubernetes apiserver")
	fs.IntVar(&s.KubeClientOptions.Burst, "kube-api-burst", defaultBurst, "Burst to use while talking with kubernetes apiserver")

	// Minimum number of feasible nodes to find and score
	fs.Int32Var(&s.MinNodesToFind, "minimum-feasible-nodes", defaultMinNodesToFind, "The minimum number of feasible nodes to find and score")

	// Minimum percentage of nodes to find and score
	fs.Int32Var(&s.MinPercentageOfNodesToFind, "minimum-percentage-nodes-to-find", defaultMinPercentageOfNodesToFind, "The minimum percentage of nodes to find and score")

	// The percentage of nodes that would be scored in each scheduling cycle; if <= 0, an adpative percentage will be calcuated
	fs.Int32Var(&s.PercentageOfNodesToFind, "percentage-nodes-to-find", defaultPercentageOfNodesToFind, "The percentage of nodes to find and score, if <=0 will be calcuated based on the cluster size")

	fs.StringVar(&s.PluginsDir, "plugins-dir", defaultPluginsDir, "vc-scheduler will load custom plugins which are in this directory")
	fs.BoolVar(&s.EnableCSIStorage, "csi-storage", false,
		"Enable tracking of available storage capacity that CSI drivers provide; it is false by default")
	fs.BoolVar(&s.EnableHealthz, "enable-healthz", false, "Enable the health check; it is false by default")
	fs.BoolVar(&s.EnableMetrics, "enable-metrics", false, "Enable the metrics function; it is false by default")
	fs.StringSliceVar(&s.NodeSelector, "node-selector", nil, "volcano only work with the labeled node, like: --node-selector=volcano.sh/role:train --node-selector=volcano.sh/role:serving")
	fs.BoolVar(&s.EnableCacheDumper, "cache-dumper", true, "Enable the cache dumper, it's true by default")
	fs.StringVar(&s.CacheDumpFileDir, "cache-dump-dir", "/tmp", "The target dir where the json file put at when dump cache info to json file")
	fs.Uint32Var(&s.NodeWorkerThreads, "node-worker-threads", defaultNodeWorkers, "The number of threads syncing node operations.")
<<<<<<< HEAD
	fs.IntVar(&s.WorkerNum, "worker-num", defaultWorkerNum, "The number of concurrent workers that can be used when multitasking is involved in the scheduler")
=======
	fs.StringSliceVar(&s.IgnoredCSIProvisioners, "ignored-provisioners", nil, "The provisioners that will be ignored during pod pvc request computation and preemption.")
>>>>>>> 0559427e
}

// CheckOptionOrDie check lock-object-namespace when LeaderElection is enabled.
func (s *ServerOption) CheckOptionOrDie() error {
	if s.EnableLeaderElection && s.LockObjectNamespace == "" {
		return fmt.Errorf("lock-object-namespace must not be nil when LeaderElection is enabled")
	}

	return nil
}

// RegisterOptions registers options.
func (s *ServerOption) RegisterOptions() {
	ServerOpts = s
}

// readCAFiles read data from ca file path
func (s *ServerOption) readCAFiles() error {
	var err error

	s.CaCertData, err = os.ReadFile(s.CaCertFile)
	if err != nil {
		return fmt.Errorf("failed to read cacert file (%s): %v", s.CaCertFile, err)
	}

	s.CertData, err = os.ReadFile(s.CertFile)
	if err != nil {
		return fmt.Errorf("failed to read cert file (%s): %v", s.CertFile, err)
	}

	s.KeyData, err = os.ReadFile(s.KeyFile)
	if err != nil {
		return fmt.Errorf("failed to read key file (%s): %v", s.KeyFile, err)
	}

	return nil
}

// ParseCAFiles parse ca file by decryptFunc
func (s *ServerOption) ParseCAFiles(decryptFunc DecryptFunc) error {
	if err := s.readCAFiles(); err != nil {
		return err
	}

	// users can add one function to decrypt tha data by their own way if CA data is encrypted
	if decryptFunc != nil {
		return decryptFunc(s)
	}

	return nil
}

// Default new and registry a default one
func Default() *ServerOption {
	s := NewServerOption()
	s.AddFlags(pflag.CommandLine)
	s.RegisterOptions()
	return s
}<|MERGE_RESOLUTION|>--- conflicted
+++ resolved
@@ -81,16 +81,13 @@
 	CacheDumpFileDir  string
 	EnableCacheDumper bool
 	NodeWorkerThreads uint32
-<<<<<<< HEAD
 	// the number of worker when execute in parallel
 	WorkerNum int
-=======
 
 	// IgnoredCSIProvisioners contains a list of provisioners, and pod request pvc with these provisioners will
 	// not be counted in pod pvc resource request and node.Allocatable, because the spec.drivers of csinode resource
 	// is always null, these provisioners usually are host path csi controllers like rancher.io/local-path and hostpath.csi.k8s.io.
 	IgnoredCSIProvisioners []string
->>>>>>> 0559427e
 }
 
 // DecryptFunc is custom function to parse ca file
@@ -148,11 +145,8 @@
 	fs.BoolVar(&s.EnableCacheDumper, "cache-dumper", true, "Enable the cache dumper, it's true by default")
 	fs.StringVar(&s.CacheDumpFileDir, "cache-dump-dir", "/tmp", "The target dir where the json file put at when dump cache info to json file")
 	fs.Uint32Var(&s.NodeWorkerThreads, "node-worker-threads", defaultNodeWorkers, "The number of threads syncing node operations.")
-<<<<<<< HEAD
 	fs.IntVar(&s.WorkerNum, "worker-num", defaultWorkerNum, "The number of concurrent workers that can be used when multitasking is involved in the scheduler")
-=======
 	fs.StringSliceVar(&s.IgnoredCSIProvisioners, "ignored-provisioners", nil, "The provisioners that will be ignored during pod pvc request computation and preemption.")
->>>>>>> 0559427e
 }
 
 // CheckOptionOrDie check lock-object-namespace when LeaderElection is enabled.
