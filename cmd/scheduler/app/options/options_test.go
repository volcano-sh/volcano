/*
Copyright 2019 The Kubernetes Authors.

Licensed under the Apache License, Version 2.0 (the "License");
you may not use this file except in compliance with the License.
You may obtain a copy of the License at

    http://www.apache.org/licenses/LICENSE-2.0

Unless required by applicable law or agreed to in writing, software
distributed under the License is distributed on an "AS IS" BASIS,
WITHOUT WARRANTIES OR CONDITIONS OF ANY KIND, either express or implied.
See the License for the specific language governing permissions and
limitations under the License.
*/

package options

import (
	"reflect"
	"testing"
	"time"

	"github.com/spf13/pflag"

	"volcano.sh/volcano/pkg/kube"
)

func TestAddFlags(t *testing.T) {
	fs := pflag.NewFlagSet("addflagstest", pflag.ContinueOnError)
	s := NewServerOption()
	s.AddFlags(fs)

	args := []string{
		"--schedule-period=5m",
		"--priority-class=false",
		"--cache-dumper=false",
	}
	fs.Parse(args)

	// This is a snapshot of expected options parsed by args.
	expected := &ServerOption{
		SchedulerNames: []string{defaultSchedulerName},
		SchedulePeriod: 5 * time.Minute,
		DefaultQueue:   defaultQueue,
		ListenAddress:  defaultListenAddress,
		KubeClientOptions: kube.ClientOptions{
			Master:     "",
			KubeConfig: "",
			QPS:        defaultQPS,
			Burst:      defaultBurst,
		},
		PluginsDir:                 defaultPluginsDir,
		HealthzBindAddress:         ":11251",
		MinNodesToFind:             defaultMinNodesToFind,
		MinPercentageOfNodesToFind: defaultMinPercentageOfNodesToFind,
		PercentageOfNodesToFind:    defaultPercentageOfNodesToFind,
		EnableLeaderElection:       true,
		LockObjectNamespace:        defaultLockObjectNamespace,
		NodeWorkerThreads:          defaultNodeWorkers,
<<<<<<< HEAD
		WorkerNum:                  defaultWorkerNum,
=======
		CacheDumpFileDir:           "/tmp",
>>>>>>> 0559427e
	}

	if !reflect.DeepEqual(expected, s) {
		t.Errorf("Got different run options than expected.\nGot: %+v\nExpected: %+v\n", s, expected)
	}
}<|MERGE_RESOLUTION|>--- conflicted
+++ resolved
@@ -58,11 +58,8 @@
 		EnableLeaderElection:       true,
 		LockObjectNamespace:        defaultLockObjectNamespace,
 		NodeWorkerThreads:          defaultNodeWorkers,
-<<<<<<< HEAD
 		WorkerNum:                  defaultWorkerNum,
-=======
 		CacheDumpFileDir:           "/tmp",
->>>>>>> 0559427e
 	}
 
 	if !reflect.DeepEqual(expected, s) {
