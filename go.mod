module volcano.sh/volcano

go 1.22.0

require (
	github.com/KimMachineGun/automemlimit v0.6.1
	github.com/agiledragon/gomonkey/v2 v2.11.0
	github.com/cilium/ebpf v0.9.3
	github.com/containernetworking/cni v1.1.2
	github.com/containernetworking/plugins v1.1.1
	github.com/elastic/go-elasticsearch/v7 v7.17.7
	github.com/fsnotify/fsnotify v1.7.0
	github.com/golang/mock v1.6.0
	github.com/google/go-cmp v0.6.0
	github.com/google/shlex v0.0.0-20191202100458-e7afc7fbc510
	github.com/hashicorp/go-multierror v1.1.1
	github.com/imdario/mergo v0.3.16
	github.com/mitchellh/mapstructure v1.5.0
	github.com/onsi/ginkgo/v2 v2.19.0
	github.com/onsi/gomega v1.33.1
	github.com/opencontainers/runc v1.1.13
	github.com/pkg/errors v0.9.1
	github.com/prometheus/client_golang v1.19.1
	github.com/prometheus/common v0.55.0
	github.com/prometheus/prometheus v0.39.1
	github.com/spf13/cobra v1.8.1
	github.com/spf13/pflag v1.0.5
	github.com/stretchr/testify v1.9.0
	github.com/vishvananda/netlink v1.1.1-0.20210330154013-f5de75959ad5
	go.uber.org/automaxprocs v1.5.1
	golang.org/x/crypto v0.24.0
	golang.org/x/sys v0.21.0
	golang.org/x/time v0.3.0
	gopkg.in/yaml.v2 v2.4.0
<<<<<<< HEAD
	k8s.io/api v0.31.1
	k8s.io/apimachinery v0.31.1
	k8s.io/apiserver v0.31.1
	k8s.io/client-go v0.31.1
	k8s.io/code-generator v0.31.2
	k8s.io/component-base v0.31.1
	k8s.io/component-helpers v0.31.1
	k8s.io/csi-translation-lib v0.31.1
=======
	k8s.io/api v0.31.3
	k8s.io/apimachinery v0.31.3
	k8s.io/apiserver v0.31.3
	k8s.io/client-go v0.31.3
	k8s.io/code-generator v0.31.3
	k8s.io/component-base v0.31.3
	k8s.io/component-helpers v0.31.3
	k8s.io/csi-translation-lib v0.31.3
>>>>>>> b0c1a565
	k8s.io/klog/v2 v2.130.1
	k8s.io/kubernetes v1.31.3
	k8s.io/metrics v0.0.0
	k8s.io/utils v0.0.0-20240711033017-18e509b52bc8
	sigs.k8s.io/controller-runtime v0.13.0
	sigs.k8s.io/yaml v1.4.0
	stathat.com/c/consistent v1.0.0
	volcano.sh/apis v1.10.0-alpha.0.0.20241210014034-bf27f4e986d0
)

require (
	github.com/Microsoft/go-winio v0.6.0 // indirect
	github.com/antlr4-go/antlr/v4 v4.13.0 // indirect
	github.com/bits-and-blooms/bitset v1.2.0 // indirect
	github.com/containerd/cgroups/v3 v3.0.1 // indirect
	github.com/cyphar/filepath-securejoin v0.2.4 // indirect
	github.com/docker/go-units v0.5.0 // indirect
	github.com/go-task/slim-sprig/v3 v3.0.0 // indirect
	github.com/godbus/dbus/v5 v5.1.0 // indirect
	github.com/opencontainers/runtime-spec v1.0.3-0.20220909204839-494a5a6aca78 // indirect
	github.com/pbnjay/memory v0.0.0-20210728143218-7b4eea64cf58 // indirect
	github.com/sirupsen/logrus v1.9.3 // indirect
	github.com/vishvananda/netns v0.0.4 // indirect
	go.opentelemetry.io/contrib/instrumentation/google.golang.org/grpc/otelgrpc v0.53.0 // indirect
	k8s.io/cri-api v0.31.3 // indirect
	k8s.io/cri-client v0.0.0 // indirect
	k8s.io/gengo/v2 v2.0.0-20240228010128-51d4e06bde70 // indirect
)

require (
	github.com/NYTimes/gziphandler v1.1.1 // indirect
	github.com/asaskevich/govalidator v0.0.0-20230301143203-a9d515a09cc2 // indirect
	github.com/beorn7/perks v1.0.1 // indirect
	github.com/blang/semver/v4 v4.0.0 // indirect
	github.com/cenkalti/backoff/v4 v4.3.0 // indirect
	github.com/cespare/xxhash/v2 v2.3.0 // indirect
	github.com/coreos/go-semver v0.3.1 // indirect
	github.com/coreos/go-systemd/v22 v22.5.0 // indirect
	github.com/davecgh/go-spew v1.1.2-0.20180830191138-d8f796af33cc // indirect
	github.com/distribution/reference v0.5.0 // indirect
	github.com/emicklei/go-restful/v3 v3.11.0 // indirect
	github.com/evanphx/json-patch/v5 v5.6.0 // indirect
	github.com/felixge/httpsnoop v1.0.4 // indirect
	github.com/fxamacker/cbor/v2 v2.7.0 // indirect
	github.com/go-logr/logr v1.4.2 // indirect
	github.com/go-logr/stdr v1.2.2 // indirect
	github.com/go-openapi/jsonpointer v0.19.6 // indirect
	github.com/go-openapi/jsonreference v0.20.2 // indirect
	github.com/go-openapi/swag v0.22.4 // indirect
	github.com/gogo/protobuf v1.3.2 // indirect
	github.com/golang/groupcache v0.0.0-20210331224755-41bb18bfe9da // indirect
	github.com/golang/protobuf v1.5.4 // indirect
	github.com/google/cadvisor v0.49.0 // indirect
	github.com/google/cel-go v0.20.1 // indirect
	github.com/google/gnostic-models v0.6.8 // indirect
	github.com/google/gofuzz v1.2.0 // indirect
	github.com/google/pprof v0.0.0-20240525223248-4bfdf5a9a2af // indirect
	github.com/google/uuid v1.6.0 // indirect
	github.com/grpc-ecosystem/go-grpc-prometheus v1.2.0 // indirect
	github.com/grpc-ecosystem/grpc-gateway/v2 v2.20.0 // indirect
	github.com/hashicorp/errwrap v1.1.0 // indirect
	github.com/inconshreveable/mousetrap v1.1.0 // indirect
	github.com/josharian/intern v1.0.0 // indirect
	github.com/json-iterator/go v1.1.12 // indirect
	github.com/mailru/easyjson v0.7.7 // indirect
	github.com/moby/sys/mountinfo v0.7.1 // indirect
	github.com/modern-go/concurrent v0.0.0-20180306012644-bacd9c7ef1dd // indirect
	github.com/modern-go/reflect2 v1.0.2 // indirect
	github.com/munnerz/goautoneg v0.0.0-20191010083416-a7dc8b61c822 // indirect
	github.com/opencontainers/go-digest v1.0.0 // indirect
	github.com/opencontainers/selinux v1.11.0 // indirect
	github.com/pmezard/go-difflib v1.0.1-0.20181226105442-5d4384ee4fb2 // indirect
	github.com/prometheus/client_model v0.6.1 // indirect
	github.com/prometheus/procfs v0.15.1 // indirect
	github.com/stoewer/go-strcase v1.2.0 // indirect
	github.com/x448/float16 v0.8.4 // indirect
	go.etcd.io/etcd/api/v3 v3.5.14 // indirect
	go.etcd.io/etcd/client/pkg/v3 v3.5.14 // indirect
	go.etcd.io/etcd/client/v3 v3.5.14 // indirect
	go.opentelemetry.io/contrib/instrumentation/net/http/otelhttp v0.53.0 // indirect
	go.opentelemetry.io/otel v1.28.0 // indirect
	go.opentelemetry.io/otel/exporters/otlp/otlptrace v1.28.0 // indirect
	go.opentelemetry.io/otel/exporters/otlp/otlptrace/otlptracegrpc v1.27.0 // indirect
	go.opentelemetry.io/otel/metric v1.28.0 // indirect
	go.opentelemetry.io/otel/sdk v1.28.0 // indirect
	go.opentelemetry.io/otel/trace v1.28.0 // indirect
	go.opentelemetry.io/proto/otlp v1.3.1 // indirect
	go.uber.org/multierr v1.11.0 // indirect
	go.uber.org/zap v1.26.0 // indirect
	golang.org/x/exp v0.0.0-20230515195305-f3d0a9c9a5cc // indirect
	golang.org/x/mod v0.17.0 // indirect
	golang.org/x/net v0.26.0 // indirect
	golang.org/x/oauth2 v0.21.0 // indirect
	golang.org/x/sync v0.7.0 // indirect
	golang.org/x/term v0.21.0 // indirect
	golang.org/x/text v0.16.0 // indirect
	golang.org/x/tools v0.21.1-0.20240508182429-e35e4ccd0d2d // indirect
	google.golang.org/genproto/googleapis/api v0.0.0-20240528184218-531527333157 // indirect
	google.golang.org/genproto/googleapis/rpc v0.0.0-20240701130421-f6361c86f094 // indirect
	google.golang.org/grpc v1.65.0 // indirect
	google.golang.org/protobuf v1.34.2 // indirect
	gopkg.in/evanphx/json-patch.v4 v4.12.0 // indirect
	gopkg.in/inf.v0 v0.9.1 // indirect
	gopkg.in/natefinch/lumberjack.v2 v2.2.1 // indirect
	gopkg.in/yaml.v3 v3.0.1 // indirect
	k8s.io/apiextensions-apiserver v0.25.0 // indirect
	k8s.io/cloud-provider v0.0.0 // indirect
	k8s.io/controller-manager v0.31.3
	k8s.io/kms v0.31.3 // indirect
	k8s.io/kube-openapi v0.0.0-20240228011516-70dd3763d340 // indirect
	k8s.io/kube-scheduler v0.0.0 // indirect
	k8s.io/kubelet v0.0.0 // indirect
	k8s.io/mount-utils v0.0.0 // indirect
	sigs.k8s.io/apiserver-network-proxy/konnectivity-client v0.30.3 // indirect
	sigs.k8s.io/json v0.0.0-20221116044647-bc3834ca7abd // indirect
	sigs.k8s.io/structured-merge-diff/v4 v4.4.1 // indirect
)

replace (
	cloud.google.com/go => cloud.google.com/go v0.100.2
	github.com/opencontainers/runc => github.com/opencontainers/runc v1.0.3
	go.opentelemetry.io/otel/exporters/otlp/otlptrace/otlptracegrpc => go.opentelemetry.io/otel/exporters/otlp/otlptrace/otlptracegrpc v1.19.0
	google.golang.org/grpc => google.golang.org/grpc v1.57.0
	k8s.io/api => k8s.io/api v0.31.1
	k8s.io/apiextensions-apiserver => k8s.io/apiextensions-apiserver v0.31.3
	k8s.io/apimachinery => k8s.io/apimachinery v0.31.3
	k8s.io/apiserver => k8s.io/apiserver v0.31.3
	k8s.io/cli-runtime => k8s.io/cli-runtime v0.31.3
	k8s.io/client-go => k8s.io/client-go v0.31.3
	k8s.io/cloud-provider => k8s.io/cloud-provider v0.31.3
	k8s.io/cluster-bootstrap => k8s.io/cluster-bootstrap v0.31.3
	k8s.io/code-generator => k8s.io/code-generator v0.31.3
	k8s.io/component-base => k8s.io/component-base v0.31.3
	k8s.io/component-helpers => k8s.io/component-helpers v0.31.3
	k8s.io/controller-manager => k8s.io/controller-manager v0.31.3
	k8s.io/cri-api => k8s.io/cri-api v0.31.3
	k8s.io/cri-client => k8s.io/cri-client v0.31.3
	k8s.io/csi-translation-lib => k8s.io/csi-translation-lib v0.31.3
	k8s.io/dynamic-resource-allocation => k8s.io/dynamic-resource-allocation v0.31.3
	k8s.io/endpointslice => k8s.io/endpointslice v0.31.3
	k8s.io/kube-aggregator => k8s.io/kube-aggregator v0.31.3
	k8s.io/kube-controller-manager => k8s.io/kube-controller-manager v0.31.3
	k8s.io/kube-proxy => k8s.io/kube-proxy v0.31.3
	k8s.io/kube-scheduler => k8s.io/kube-scheduler v0.31.3
	k8s.io/kubectl => k8s.io/kubectl v0.31.3
	k8s.io/kubelet => k8s.io/kubelet v0.31.3
	k8s.io/legacy-cloud-providers => k8s.io/legacy-cloud-providers v0.31.3
	k8s.io/metrics => k8s.io/metrics v0.31.3
	k8s.io/mount-utils => k8s.io/mount-utils v0.31.3
	k8s.io/node-api => k8s.io/node-api v0.31.3
	k8s.io/pod-security-admission => k8s.io/pod-security-admission v0.31.3
	k8s.io/sample-apiserver => k8s.io/sample-apiserver v0.31.3
	k8s.io/sample-cli-plugin => k8s.io/sample-cli-plugin v0.31.3
	k8s.io/sample-controller => k8s.io/sample-controller v0.31.3
)<|MERGE_RESOLUTION|>--- conflicted
+++ resolved
@@ -32,16 +32,6 @@
 	golang.org/x/sys v0.21.0
 	golang.org/x/time v0.3.0
 	gopkg.in/yaml.v2 v2.4.0
-<<<<<<< HEAD
-	k8s.io/api v0.31.1
-	k8s.io/apimachinery v0.31.1
-	k8s.io/apiserver v0.31.1
-	k8s.io/client-go v0.31.1
-	k8s.io/code-generator v0.31.2
-	k8s.io/component-base v0.31.1
-	k8s.io/component-helpers v0.31.1
-	k8s.io/csi-translation-lib v0.31.1
-=======
 	k8s.io/api v0.31.3
 	k8s.io/apimachinery v0.31.3
 	k8s.io/apiserver v0.31.3
@@ -50,7 +40,6 @@
 	k8s.io/component-base v0.31.3
 	k8s.io/component-helpers v0.31.3
 	k8s.io/csi-translation-lib v0.31.3
->>>>>>> b0c1a565
 	k8s.io/klog/v2 v2.130.1
 	k8s.io/kubernetes v1.31.3
 	k8s.io/metrics v0.0.0
