# this config file contains all config fields with comments
kind: Cluster
apiVersion: kind.x-k8s.io/v1alpha4
featureGates:
  DynamicResourceAllocation: true
  DRAResourceClaimDeviceStatus: true
  MutatingAdmissionPolicy: true
containerdConfigPatches:
  # Enable CDI as described in
  # https://tags.cncf.io/container-device-interface#containerd-configuration
  - |-
    [plugins."io.containerd.grpc.v1.cri"]
      enable_cdi = true
# 1 control plane node and 4 workers
nodes:
  # the control plane node config
  - role: control-plane
    kubeadmConfigPatches:
      - |
        apiVersion: kubelet.config.k8s.io/v1beta1
        kind: KubeletConfiguration
        containerLogMaxSize: "50Mi"
      - |
        kind: ClusterConfiguration
        apiServer:
          extraArgs:
<<<<<<< HEAD
            runtime-config: "resource.k8s.io/v1beta1=true,admissionregistration.k8s.io/v1beta1"
=======
            runtime-config: "resource.k8s.io/v1beta1=true,admissionregistration.k8s.io/v1alpha1"
            enable-admission-plugins: "MutatingAdmissionPolicy"
>>>>>>> 314ae43c
  # the four workers
  - role: worker
  - role: worker
  - role: worker
  - role: worker<|MERGE_RESOLUTION|>--- conflicted
+++ resolved
@@ -24,12 +24,8 @@
         kind: ClusterConfiguration
         apiServer:
           extraArgs:
-<<<<<<< HEAD
             runtime-config: "resource.k8s.io/v1beta1=true,admissionregistration.k8s.io/v1beta1"
-=======
-            runtime-config: "resource.k8s.io/v1beta1=true,admissionregistration.k8s.io/v1alpha1"
-            enable-admission-plugins: "MutatingAdmissionPolicy"
->>>>>>> 314ae43c
+            enable-admission-plugins: "MutatingAdmissionPolicy
   # the four workers
   - role: worker
   - role: worker
