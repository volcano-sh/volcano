{{- if .Values.custom.controller_enable }}
apiVersion: v1
kind: ServiceAccount
metadata:
  name: {{ .Release.Name }}-controllers
  namespace: {{ .Release.Namespace }}

---
kind: ClusterRole
apiVersion: rbac.authorization.k8s.io/v1
metadata:
  name: {{ .Release.Name }}-controllers
rules:
  - apiGroups: ["apiextensions.k8s.io"]
    resources: ["customresourcedefinitions"]
    verbs: ["create", "get", "list", "watch", "delete"]
  - apiGroups: ["batch.volcano.sh"]
    resources: ["jobs"]
    verbs: ["get", "list", "watch", "update", "delete"]
  - apiGroups: ["batch.volcano.sh"]
    resources: ["jobs/status", "jobs/finalizers"]
    verbs: ["update", "patch"]
  - apiGroups: ["bus.volcano.sh"]
    resources: ["commands"]
    verbs: ["get", "list", "watch", "delete"]
  - apiGroups: [""]
    resources: ["events"]
    verbs: ["create", "list", "watch", "update", "patch"]
  - apiGroups: [""]
    resources: ["pods"]
    verbs: ["create", "get", "list", "watch", "update", "bind", "delete"]
  - apiGroups: [""]
    resources: ["pods/finalizers"]
    verbs: ["update", "patch"]
  - apiGroups: [""]
    resources: ["persistentvolumeclaims"]
    verbs: ["get", "list", "watch", "create"]
  - apiGroups: [""]
    resources: ["services"]
    verbs: ["get", "list", "watch", "create", "delete"]
  - apiGroups: [""]
    resources: ["configmaps"]
    verbs: ["get", "list", "watch", "create", "delete", "update"]
  - apiGroups: [""]
    resources: ["secrets"]
    verbs: ["get", "list", "watch", "create", "delete", "update"]
  - apiGroups: ["scheduling.incubator.k8s.io", "scheduling.volcano.sh"]
    resources: ["podgroups", "queues", "queues/status"]
    verbs: ["get", "list", "watch", "create", "delete", "update"]
  - apiGroups: ["scheduling.k8s.io"]
    resources: ["priorityclasses"]
    verbs: ["get", "list", "watch", "create", "delete"]
  - apiGroups: ["networking.k8s.io"]
    resources: ["networkpolicies"]
    verbs: ["get", "create", "delete"]
  - apiGroups: ["apps"]
    resources: ["daemonsets", "replicasets", "statefulsets"]
    verbs: ["get"]
  - apiGroups: ["batch"]
    resources: ["jobs"]
    verbs: ["get"]
---
kind: ClusterRoleBinding
apiVersion: rbac.authorization.k8s.io/v1
metadata:
  name: {{ .Release.Name }}-controllers-role
subjects:
  - kind: ServiceAccount
    name: {{ .Release.Name }}-controllers
    namespace: {{ .Release.Namespace }}
roleRef:
  kind: ClusterRole
  name: {{ .Release.Name }}-controllers
  apiGroup: rbac.authorization.k8s.io

---
kind: Deployment
apiVersion: apps/v1
metadata:
  name: {{ .Release.Name }}-controllers
  namespace: {{ .Release.Namespace }}
  labels:
    app: volcano-controller
spec:
  replicas: 1
  selector:
    matchLabels:
      app: volcano-controller
  template:
    metadata:
      labels:
        app: volcano-controller
    spec:
      serviceAccount: {{ .Release.Name }}-controllers
      priorityClassName: system-cluster-critical
      {{- if .Values.basic.image_pull_secret }}
      imagePullSecrets:
          - name: {{ .Values.basic.image_pull_secret }}
      {{- end }}
      containers:
          - name: {{ .Release.Name }}-controllers
            image: {{.Values.basic.controller_image_name}}:{{.Values.basic.image_tag_version}}
            args:
              - --logtostderr
              - --enable-healthz=true
              - -v=4
              - 2>&1
<<<<<<< HEAD
            imagePullPolicy: "Always"
=======
            imagePullPolicy: "IfNotPresent"
{{- end }}
>>>>>>> 42702f71
<|MERGE_RESOLUTION|>--- conflicted
+++ resolved
@@ -105,9 +105,5 @@
               - --enable-healthz=true
               - -v=4
               - 2>&1
-<<<<<<< HEAD
             imagePullPolicy: "Always"
-=======
-            imagePullPolicy: "IfNotPresent"
-{{- end }}
->>>>>>> 42702f71
+{{- end }}