--- conflicted
+++ resolved
@@ -101,9 +101,8 @@
 	pod.Annotations[batch.JobNameKey] = job.Name
 	pod.Annotations[batch.QueueNameKey] = job.Spec.Queue
 	pod.Annotations[batch.JobVersion] = fmt.Sprintf("%d", job.Status.Version)
-<<<<<<< HEAD
 	pod.Annotations[batch.PodTemplateKey] = fmt.Sprintf("%s-%s", job.Name, template.Name)
-=======
+
 	if len(job.Annotations) > 0 {
 		if value, found := job.Annotations[schedulingv2.PodPreemptable]; found {
 			pod.Annotations[schedulingv2.PodPreemptable] = value
@@ -115,7 +114,6 @@
 			pod.Annotations[schedulingv2.PodEvictMaxStep] = value
 		}
 	}
->>>>>>> 8d3196cb
 
 	if len(pod.Labels) == 0 {
 		pod.Labels = make(map[string]string)
