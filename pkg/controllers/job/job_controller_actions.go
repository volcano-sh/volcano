--- conflicted
+++ resolved
@@ -276,12 +276,8 @@
 	}
 
 	var syncTask bool
-<<<<<<< HEAD
 	pgName := job.Name + "-" + string(job.UID)
 	if pg, _ := cc.pgLister.PodGroups(job.Namespace).Get(pgName); pg != nil {
-=======
-	if pg, _ := cc.pgLister.PodGroups(job.Namespace).Get(job.Name); pg != nil {
->>>>>>> f4d3d44b
 		if pg.Status.Phase != "" && pg.Status.Phase != scheduling.PodGroupPending {
 			syncTask = true
 		}
