--- conflicted
+++ resolved
@@ -125,7 +125,14 @@
 	return mySchedulerPodName, c
 }
 
-<<<<<<< HEAD
+func getHyperNodeEventSource(source string) []string {
+	parts := strings.Split(source, "/")
+	if len(parts) != 2 {
+		return nil
+	}
+	return parts
+}
+
 // mergeTolerations merges the original tolerations with the default tolerations.
 func mergeTolerations(orig, defaults []v1.Toleration) []v1.Toleration {
 	exists := map[string]bool{}
@@ -156,12 +163,4 @@
 func intPtr(i int) *int64 {
 	v := int64(i)
 	return &v
-=======
-func getHyperNodeEventSource(source string) []string {
-	parts := strings.Split(source, "/")
-	if len(parts) != 2 {
-		return nil
-	}
-	return parts
->>>>>>> 4855ae9e
 }