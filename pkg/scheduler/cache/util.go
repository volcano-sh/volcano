--- conflicted
+++ resolved
@@ -18,12 +18,13 @@
 
 import (
 	"fmt"
+	"os"
+	"strconv"
+	"strings"
+
 	v1 "k8s.io/api/core/v1"
 	"k8s.io/klog"
-	"os"
 	"stathat.com/c/consistent"
-	"strconv"
-	"strings"
 	scheduling "volcano.sh/apis/pkg/apis/scheduling/v1beta1"
 )
 
@@ -49,11 +50,8 @@
 			return false
 		}
 	}
-<<<<<<< HEAD
-=======
 
 	klog.V(4).Infof("schedulerPodName %v is responsible to Pod %v/%v", mySchedulerPodName, pod.Namespace, pod.Name)
->>>>>>> d6a8b444
 	return true
 }
 
@@ -68,11 +66,8 @@
 			return false
 		}
 	}
-<<<<<<< HEAD
-=======
 
 	klog.V(4).Infof("schedulerPodName %v is responsible to Node %v", mySchedulerPodName, nodeName)
->>>>>>> d6a8b444
 	return true
 }
 
@@ -93,11 +88,8 @@
 			return false
 		}
 	}
-<<<<<<< HEAD
-=======
 
 	klog.V(4).Infof("schedulerPodName %v is responsible to PodGroup %v/%v", mySchedulerPodName, pg.Namespace, pg.Name)
->>>>>>> d6a8b444
 	return true
 }
 
