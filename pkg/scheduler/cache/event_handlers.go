/*
Copyright 2017 The Kubernetes Authors.

Licensed under the Apache License, Version 2.0 (the "License");
you may not use this file except in compliance with the License.
You may obtain a copy of the License at

    http://www.apache.org/licenses/LICENSE-2.0

Unless required by applicable law or agreed to in writing, software
distributed under the License is distributed on an "AS IS" BASIS,
WITHOUT WARRANTIES OR CONDITIONS OF ANY KIND, either express or implied.
See the License for the specific language governing permissions and
limitations under the License.
*/

package cache

import (
	"context"
	"fmt"
	"math"
	"reflect"
	"slices"
	"strconv"

	"github.com/google/uuid"
	v1 "k8s.io/api/core/v1"
	schedulingv1 "k8s.io/api/scheduling/v1"
	sv1 "k8s.io/api/storage/v1"
	"k8s.io/apimachinery/pkg/api/equality"
	"k8s.io/apimachinery/pkg/api/errors"
	"k8s.io/apimachinery/pkg/api/resource"
	metav1 "k8s.io/apimachinery/pkg/apis/meta/v1"
	"k8s.io/apimachinery/pkg/types"
	"k8s.io/apimachinery/pkg/util/sets"
	"k8s.io/client-go/tools/cache"
	"k8s.io/component-helpers/storage/ephemeral"
	storagehelpers "k8s.io/component-helpers/storage/volume"
	"k8s.io/klog/v2"
	"k8s.io/kubernetes/pkg/kubelet/cm/cpumanager/topology"
	"k8s.io/kubernetes/pkg/scheduler/framework"
	volumeutil "k8s.io/kubernetes/pkg/volume/util"
	"k8s.io/utils/cpuset"
	batch "volcano.sh/apis/pkg/apis/batch/v1alpha1"
	"volcano.sh/apis/pkg/apis/helpers"

	nodeinfov1alpha1 "volcano.sh/apis/pkg/apis/nodeinfo/v1alpha1"
	"volcano.sh/apis/pkg/apis/scheduling"
	"volcano.sh/apis/pkg/apis/scheduling/scheme"
	schedulingv1beta1 "volcano.sh/apis/pkg/apis/scheduling/v1beta1"
	topologyv1alpha1 "volcano.sh/apis/pkg/apis/topology/v1alpha1"
	"volcano.sh/apis/pkg/apis/utils"
<<<<<<< HEAD

	jobhelpers "volcano.sh/volcano/pkg/controllers/job/helpers"
=======
>>>>>>> 4855ae9e
	schedulingapi "volcano.sh/volcano/pkg/scheduler/api"
	"volcano.sh/volcano/pkg/scheduler/metrics"
)

var DefaultAttachableVolumeQuantity int64 = math.MaxInt32

func isTerminated(status schedulingapi.TaskStatus) bool {
	return status == schedulingapi.Succeeded || status == schedulingapi.Failed
}

// getOrCreateJob will return corresponding Job for pi if it exists, or it will create a Job and return it if
// pi.Pod.Spec.SchedulerName is same as volcano scheduler's name, otherwise it will return nil.
func (sc *SchedulerCache) getOrCreateJob(pi *schedulingapi.TaskInfo) *schedulingapi.JobInfo {
	if len(pi.Job) == 0 {
		if !slices.Contains(sc.schedulerNames, pi.Pod.Spec.SchedulerName) {
			klog.V(4).Infof("Pod %s/%s will not scheduled by %#v, skip creating PodGroup and Job for it",
				pi.Pod.Namespace, pi.Pod.Name, sc.schedulerNames)
		}
		return nil
	}

	if _, found := sc.Jobs[pi.Job]; !found {
		sc.Jobs[pi.Job] = schedulingapi.NewJobInfo(pi.Job)
	}

	return sc.Jobs[pi.Job]
}

// addPodCSIVolumesToTask counts the csi volumes used by task
// @Lily922 TODO: support counting shared volumes. Currently, if two different pods use the same attachable volume
// and scheduled on the same nodes the volume will be count twice, but actually only use one attachable limit resource
func (sc *SchedulerCache) addPodCSIVolumesToTask(pi *schedulingapi.TaskInfo) error {
	volumes, err := sc.getPodCSIVolumes(pi.Pod)
	if err != nil {
		klog.Errorf("got pod csi attachment persistent volumes count error: %s", err.Error())
		return err
	}

	for key, count := range volumes {
		pi.Resreq.AddScalar(key, float64(count))
	}
	return nil
}

func (sc *SchedulerCache) getPodCSIVolumes(pod *v1.Pod) (map[v1.ResourceName]int64, error) {
	volumes := make(map[v1.ResourceName]int64)
	for _, vol := range pod.Spec.Volumes {
		pvcName := ""
		isEphemeral := false
		switch {
		case vol.PersistentVolumeClaim != nil:
			// Normal CSI volume can only be used through PVC
			pvcName = vol.PersistentVolumeClaim.ClaimName
		case vol.Ephemeral != nil:
			// Generic ephemeral inline volumes also use a PVC,
			// just with a computed name and certain ownership.
			// That is checked below once the pvc object is
			// retrieved.
			pvcName = ephemeral.VolumeClaimName(pod, &vol)
			isEphemeral = true
		default:
			// @Lily922 TODO: support Inline volumes.
			// Inline volume is not supported now
			continue
		}
		if pvcName == "" {
			return volumes, fmt.Errorf("PersistentVolumeClaim had no name")
		}

		pvc, err := sc.pvcInformer.Lister().PersistentVolumeClaims(pod.Namespace).Get(pvcName)
		if err != nil {
			// The PVC is required to proceed with
			// scheduling of a new pod because it cannot
			// run without it. Bail out immediately.
			return volumes, fmt.Errorf("looking up PVC %s/%s: %v", pod.Namespace, pvcName, err)
		}
		// The PVC for an ephemeral volume must be owned by the pod.
		if isEphemeral {
			if err := ephemeral.VolumeIsForPod(pod, pvc); err != nil {
				return volumes, err
			}
		}

		driverName := sc.getCSIDriverInfo(pvc)
		if sc.isIgnoredProvisioner(driverName) {
			klog.V(5).InfoS("Provisioner ignored, skip count pod pvc num", "driverName", driverName)
			continue
		}
		if driverName == "" {
			klog.V(5).InfoS("Could not find a CSI driver name for pvc(%s/%s), not counting volume", pvc.Namespace, pvc.Name)
			continue
		}

		// Count all csi volumes in cache, because the storage may change from unattachable volumes to attachable volumes after
		// the cache set up, in this case it is very difficult to refresh all task caches.
		// For unattachable volume, set the limits number to a very large value, in this way, scheduling will never
		// be limited due to insufficient quantity of it.
		k := v1.ResourceName(volumeutil.GetCSIAttachLimitKey(driverName))
		if _, ok := volumes[k]; !ok {
			volumes[k] = 1
		} else {
			volumes[k] += 1
		}
	}
	return volumes, nil
}

func (sc *SchedulerCache) isIgnoredProvisioner(driverName string) bool {
	return sc.IgnoredCSIProvisioners.Has(driverName)
}

func (sc *SchedulerCache) getCSIDriverInfo(pvc *v1.PersistentVolumeClaim) string {
	pvName := pvc.Spec.VolumeName

	if pvName == "" {
		klog.V(5).Infof("PV had no name for pvc <%s>", klog.KObj(pvc))
		return sc.getCSIDriverInfoFromSC(pvc)
	}

	pv, err := sc.pvInformer.Lister().Get(pvName)
	if err != nil {
		klog.V(5).InfoS("Failed to get pv <%s> for pvc <%s>: %v", klog.KRef("", pvName), klog.KObj(pvc), err)
		// If we can't fetch PV associated with PVC, may be it got deleted
		// or PVC was prebound to a PVC that hasn't been created yet.
		// fallback to using StorageClass for volume counting
		return sc.getCSIDriverInfoFromSC(pvc)
	}

	csiSource := pv.Spec.PersistentVolumeSource.CSI
	if csiSource == nil {
		// @Lily922 TODO: support non-CSI volumes and migrating pvc
		// CSIMigration is not supported now.
		klog.Warningf("Not support non-csi pvc.")
		return ""
	}

	return csiSource.Driver
}

// getCSIDriverInfoFromSC get the name of the csi driver through the sc of the pvc.
func (sc *SchedulerCache) getCSIDriverInfoFromSC(pvc *v1.PersistentVolumeClaim) string {
	scName := storagehelpers.GetPersistentVolumeClaimClass(pvc)

	// If StorageClass is not set or not found, then PVC must be using immediate binding mode
	// and hence it must be bound before scheduling. So it is safe to not count it.
	if scName == "" {
		klog.V(3).Infof("PVC <%s> has no StorageClass", klog.KObj(pvc))
		return ""
	}

	storageClass, err := sc.scInformer.Lister().Get(scName)
	if err != nil {
		klog.Errorf("Failed to get StorageClass for pvc <%s>: %v", klog.KObj(pvc), err)
		return ""
	}

	if driverName, ok := storageClass.Parameters["csi.storage.k8s.io/csi-driver-name"]; ok {
		return driverName
	}
	return storageClass.Provisioner
}

func (sc *SchedulerCache) addTask(pi *schedulingapi.TaskInfo) error {
	if len(pi.NodeName) != 0 {
		if _, found := sc.Nodes[pi.NodeName]; !found {
			sc.Nodes[pi.NodeName] = schedulingapi.NewNodeInfo(nil)
			sc.Nodes[pi.NodeName].Name = pi.NodeName
		}

		node := sc.Nodes[pi.NodeName]
		if !isTerminated(pi.Status) {
			if err := node.AddTask(pi); err != nil {
				return err
			}
		} else {
			klog.V(4).Infof("Pod <%v/%v> is in status %s.", pi.Namespace, pi.Name, pi.Status.String())
		}
	}

	job := sc.getOrCreateJob(pi)
	if job != nil {
		job.AddTaskInfo(pi)
	}

	return nil
}

func (sc *SchedulerCache) NewTaskInfo(pod *v1.Pod) (*schedulingapi.TaskInfo, error) {
	taskInfo := schedulingapi.NewTaskInfo(pod)
	if err := sc.addPodCSIVolumesToTask(taskInfo); err != nil {
		return taskInfo, err
	}
	// Update BestEffort because the InitResreq maybe changes
	taskInfo.BestEffort = taskInfo.InitResreq.IsEmpty()
	return taskInfo, nil
}

// Assumes that lock is already acquired.
func (sc *SchedulerCache) addPod(pod *v1.Pod) error {
	pi, err := sc.NewTaskInfo(pod)
	if err != nil {
		klog.Errorf("generate taskInfo for pod(%s) failed: %v", pod.Name, err)
		sc.resyncTask(pi)
	}

	return sc.addTask(pi)
}

func (sc *SchedulerCache) syncTask(oldTask *schedulingapi.TaskInfo) error {
	newPod, err := sc.kubeClient.CoreV1().Pods(oldTask.Namespace).Get(context.TODO(), oldTask.Name, metav1.GetOptions{})
	if err != nil {
		if errors.IsNotFound(err) {
			sc.Mutex.Lock()
			defer sc.Mutex.Unlock()
			err := sc.deleteTask(oldTask)
			if err != nil {
				klog.Errorf("Failed to delete Pod <%v/%v> and remove from cache: %s", oldTask.Namespace, oldTask.Name, err.Error())
				return err
			}
			klog.V(3).Infof("Pod <%v/%v> was deleted, removed from cache.", oldTask.Namespace, oldTask.Name)

			return nil
		}
		return fmt.Errorf("failed to get Pod <%v/%v>: err %v", oldTask.Namespace, oldTask.Name, err)
	}

	newTask, err := sc.NewTaskInfo(newPod)
	if err != nil {
		return fmt.Errorf("failed to generate taskInfo of pod(%s), error: %v", newPod.Name, err)
	}

	sc.Mutex.Lock()
	defer sc.Mutex.Unlock()
	return sc.updateTask(oldTask, newTask)
}

func (sc *SchedulerCache) updateTask(oldTask, newTask *schedulingapi.TaskInfo) error {
	if err := sc.deleteTask(oldTask); err != nil {
		klog.Warningf("Failed to delete task: %v", err)
	}

	return sc.addTask(newTask)
}

// Check the pod allocated status in cache
func (sc *SchedulerCache) allocatedPodInCache(pod *v1.Pod) bool {
	pi := schedulingapi.NewTaskInfo(pod)

	if job, found := sc.Jobs[pi.Job]; found {
		if t, found := job.Tasks[pi.UID]; found {
			return schedulingapi.AllocatedStatus(t.Status)
		}
	}

	return false
}

// Assumes that lock is already acquired.
func (sc *SchedulerCache) updatePod(oldPod, newPod *v1.Pod) error {
	//ignore the update event if pod is allocated in cache but not present in NodeName
	if sc.allocatedPodInCache(newPod) && newPod.Spec.NodeName == "" {
		klog.V(4).Infof("Pod <%s/%v> already in cache with allocated status, ignore the update event", newPod.Namespace, newPod.Name)
		return nil
	}

	if err := sc.deletePod(oldPod); err != nil {
		return err
	}
	//when delete pod, the ownerreference of pod will be set nil,just as orphan pod
	if len(utils.GetController(newPod)) == 0 {
		newPod.OwnerReferences = oldPod.OwnerReferences
	}
	return sc.addPod(newPod)
}

func (sc *SchedulerCache) deleteTask(ti *schedulingapi.TaskInfo) error {
	var jobErr, nodeErr, numaErr error

	if len(ti.Job) != 0 {
		if job, found := sc.Jobs[ti.Job]; found {
			jobErr = job.DeleteTaskInfo(ti)
		} else {
			klog.Warningf("Failed to find Job <%v> for Task <%v/%v>", ti.Job, ti.Namespace, ti.Name)
		}
	} else { // should not run into here; record error so that easy to debug
		jobErr = fmt.Errorf("task %s/%s has null jobID", ti.Namespace, ti.Name)
	}

	if len(ti.NodeName) != 0 {
		node := sc.Nodes[ti.NodeName]
		if node != nil {
			nodeErr = node.RemoveTask(ti)
		}
	}

	if jobErr != nil || nodeErr != nil {
		return schedulingapi.MergeErrors(jobErr, nodeErr, numaErr)
	}

	return nil
}

// Assumes that lock is already acquired.
func (sc *SchedulerCache) deletePod(pod *v1.Pod) error {
	pi := schedulingapi.NewTaskInfo(pod)

	// Delete the Task in cache to handle Binding status.
	task := pi
	if job, found := sc.Jobs[pi.Job]; found {
		if t, found := job.Tasks[pi.UID]; found {
			task = t
		}
	}
	if err := sc.deleteTask(task); err != nil {
		klog.Warningf("Failed to delete task: %v", err)
	}

	// If job was terminated, delete it.
	if job, found := sc.Jobs[pi.Job]; found && schedulingapi.JobTerminated(job) {
		sc.deleteJob(job)
	}

	return nil
}

// AddPod add pod to scheduler cache
func (sc *SchedulerCache) AddPod(obj interface{}) {
	pod, ok := obj.(*v1.Pod)
	if !ok {
		klog.Errorf("Cannot convert to *v1.Pod: %v", obj)
		return
	}

	sc.Mutex.Lock()
	defer sc.Mutex.Unlock()

	err := sc.addPod(pod)
	if err != nil {
		klog.Errorf("Failed to add pod <%s/%s> into cache: %v",
			pod.Namespace, pod.Name, err)
		return
	}
	klog.V(3).Infof("Added pod <%s/%v> into cache.", pod.Namespace, pod.Name)
}

// UpdatePod update pod to scheduler cache
func (sc *SchedulerCache) UpdatePod(oldObj, newObj interface{}) {
	oldPod, ok := oldObj.(*v1.Pod)
	if !ok {
		klog.Errorf("Cannot convert oldObj to *v1.Pod: %v", oldObj)
		return
	}
	newPod, ok := newObj.(*v1.Pod)
	if !ok {
		klog.Errorf("Cannot convert newObj to *v1.Pod: %v", newObj)
		return
	}

	sc.Mutex.Lock()
	defer sc.Mutex.Unlock()

	err := sc.updatePod(oldPod, newPod)
	if err != nil {
		klog.Errorf("Failed to update pod %v in cache: %v", oldPod.Name, err)
		return
	}

	klog.V(4).Infof("Updated pod <%s/%v> in cache.", oldPod.Namespace, oldPod.Name)
}

// DeletePod delete pod from scheduler cache
func (sc *SchedulerCache) DeletePod(obj interface{}) {
	var pod *v1.Pod
	switch t := obj.(type) {
	case *v1.Pod:
		pod = t
	case cache.DeletedFinalStateUnknown:
		var ok bool
		pod, ok = t.Obj.(*v1.Pod)
		if !ok {
			klog.Errorf("Cannot convert to *v1.Pod: %v", t.Obj)
			return
		}
	default:
		klog.Errorf("Cannot convert to *v1.Pod: %v", t)
		return
	}

	sc.Mutex.Lock()
	defer sc.Mutex.Unlock()

	err := sc.deletePod(pod)
	if err != nil {
		klog.Errorf("Failed to delete pod %v from cache: %v", pod.Name, err)
		return
	}

	klog.V(3).Infof("Deleted pod <%s/%v> from cache.", pod.Namespace, pod.Name)
}

// addNodeImageStates adds states of the images on given node to the given nodeInfo and update the imageStates in
// scheduler cache. This function assumes the lock to scheduler cache has been acquired.
func (sc *SchedulerCache) addNodeImageStates(node *v1.Node, nodeInfo *schedulingapi.NodeInfo) {
	newSum := make(map[string]*framework.ImageStateSummary)

	for _, image := range node.Status.Images {
		for _, name := range image.Names {
			// update the entry in imageStates
			state, ok := sc.imageStates[name]
			if !ok {
				state = &imageState{
					size:  image.SizeBytes,
					nodes: sets.New(node.Name),
				}
				sc.imageStates[name] = state
			} else {
				state.nodes.Insert(node.Name)
			}
			// create the imageStateSummary for this image
			if _, ok := newSum[name]; !ok {
				newSum[name] = sc.createImageStateSummary(state)
			}
		}
	}
	nodeInfo.ImageStates = newSum
}

// removeNodeImageStates removes the given node record from image entries having the node
// in imageStates cache. After the removal, if any image becomes free, i.e., the image
// is no longer available on any node, the image entry will be removed from imageStates.
func (sc *SchedulerCache) removeNodeImageStates(node string) {
	for image, state := range sc.imageStates {
		state.nodes.Delete(node)
		if len(state.nodes) == 0 {
			// Remove the unused image to make sure the length of
			// imageStates represents the total number of different
			// images on all nodes
			delete(sc.imageStates, image)
		}
	}
}

// AddOrUpdateNode adds or updates node info in cache.
func (sc *SchedulerCache) AddOrUpdateNode(node *v1.Node) error {
	sc.Mutex.Lock()
	defer sc.Mutex.Unlock()

	if sc.Nodes[node.Name] != nil {
		sc.Nodes[node.Name].SetNode(node)
		sc.removeNodeImageStates(node.Name)
	} else {
		sc.Nodes[node.Name] = schedulingapi.NewNodeInfo(node)
	}
	sc.addNodeImageStates(node, sc.Nodes[node.Name])

	var nodeExisted bool
	for _, name := range sc.NodeList {
		if name == node.Name {
			nodeExisted = true
			break
		}
	}
	if !nodeExisted {
		sc.NodeList = append(sc.NodeList, node.Name)
	}
	return nil
}

// RemoveNode removes node info from cache
func (sc *SchedulerCache) RemoveNode(nodeName string) error {
	sc.Mutex.Lock()
	defer sc.Mutex.Unlock()

	for i, name := range sc.NodeList {
		if name == nodeName {
			sc.NodeList = append(sc.NodeList[:i], sc.NodeList[i+1:]...)
			break
		}
	}
	sc.removeNodeImageStates(nodeName)

	if _, ok := sc.Nodes[nodeName]; !ok {
		return fmt.Errorf("node <%s> does not exist", nodeName)
	}

	numaInfo := sc.Nodes[nodeName].NumaInfo
	if numaInfo != nil {
		klog.V(3).Infof("delete numatopo <%s/%s>", numaInfo.Namespace, numaInfo.Name)
		err := sc.vcClient.NodeinfoV1alpha1().Numatopologies().Delete(context.TODO(), numaInfo.Name, metav1.DeleteOptions{})
		if err != nil {
			klog.Errorf("delete numatopo <%s/%s> failed.", numaInfo.Namespace, numaInfo.Name)
		}
	}
	delete(sc.Nodes, nodeName)
	return nil
}

// AddNode add node to scheduler cache
func (sc *SchedulerCache) AddNode(obj interface{}) {
	node, ok := obj.(*v1.Node)
	if !ok {
		klog.Errorf("Cannot convert to *v1.Node: %v", obj)
		return
	}
	sc.nodeQueue.Add(node.Name)
	sc.hyperNodesQueue.Add(string(hyperNodeEventSourceNode) + "/" + node.Name)
}

// UpdateNode update node to scheduler cache
func (sc *SchedulerCache) UpdateNode(oldObj, newObj interface{}) {
	oldNode, ok := oldObj.(*v1.Node)
	if !ok {
		klog.Errorf("Cannot convert oldObj to *v1.Node: %v", oldObj)
		return
	}
	newNode, ok := newObj.(*v1.Node)
	if !ok {
		klog.Errorf("Cannot convert newObj to *v1.Node: %v", newObj)
		return
	}
	sc.nodeQueue.Add(newNode.Name)
	if !reflect.DeepEqual(oldNode.GetLabels(), newNode.GetLabels()) {
		sc.hyperNodesQueue.Add(string(hyperNodeEventSourceNode) + "/" + newNode.Name)
	}
}

// DeleteNode delete node from scheduler cache
func (sc *SchedulerCache) DeleteNode(obj interface{}) {
	var node *v1.Node
	switch t := obj.(type) {
	case *v1.Node:
		node = t
	case cache.DeletedFinalStateUnknown:
		var ok bool
		node, ok = t.Obj.(*v1.Node)
		if !ok {
			klog.Errorf("Cannot convert to *v1.Node: %v", t.Obj)
			return
		}
	default:
		klog.Errorf("Cannot convert to *v1.Node: %v", t)
		return
	}
	sc.nodeQueue.Add(node.Name)
	sc.hyperNodesQueue.Add(string(hyperNodeEventSourceNode) + "/" + node.Name)
}

func (sc *SchedulerCache) SyncNode(nodeName string) error {
	node, err := sc.nodeInformer.Lister().Get(nodeName)
	if err != nil {
		if errors.IsNotFound(err) {
			deleteErr := sc.RemoveNode(nodeName)
			if deleteErr != nil {
				klog.Errorf("Failed to delete node <%s> and remove from cache: %s", nodeName, deleteErr.Error())
				return deleteErr
			}

			klog.V(3).Infof("Node <%s> was deleted, removed from cache.", nodeName)
			return nil
		}
		klog.Errorf("Failed to get node %s, error: %v", nodeName, err)
		return err
	}

	if !sc.nodeCanAddCache(node) {
		return nil
	}
	nodeCopy := node.DeepCopy()
	csiNode, err := sc.csiNodeInformer.Lister().Get(nodeName)
	if err == nil {
		sc.setCSIResourceOnNode(csiNode, nodeCopy)
	} else if !errors.IsNotFound(err) {
		return err
	}
	return sc.AddOrUpdateNode(nodeCopy)
}

func (sc *SchedulerCache) nodeCanAddCache(node *v1.Node) bool {
	if !responsibleForNode(node.Name, sc.schedulerPodName, sc.c) {
		return false
	}
	if len(sc.nodeSelectorLabels) == 0 {
		return true
	}
	for labelName, labelValue := range node.Labels {
		key := labelName + ":" + labelValue
		if _, ok := sc.nodeSelectorLabels[key]; ok {
			return true
		}
	}
	klog.Infof("node %s ignore add/update/delete into schedulerCache", node.Name)
	return false
}

func (sc *SchedulerCache) AddOrUpdateCSINode(obj interface{}) {
	csiNode, ok := obj.(*sv1.CSINode)
	if !ok {
		return
	}

	csiNodeStatus := &schedulingapi.CSINodeStatusInfo{
		CSINodeName:  csiNode.Name,
		DriverStatus: make(map[string]bool),
	}
	sc.Mutex.Lock()
	defer sc.Mutex.Unlock()

	for i := range csiNode.Spec.Drivers {
		d := csiNode.Spec.Drivers[i]
		csiNodeStatus.DriverStatus[d.Name] = d.Allocatable != nil && d.Allocatable.Count != nil
	}
	sc.CSINodesStatus[csiNode.Name] = csiNodeStatus
	sc.nodeQueue.Add(csiNode.Name)
}

func (sc *SchedulerCache) UpdateCSINode(oldObj, newObj interface{}) {
	oldCSINode, ok := oldObj.(*sv1.CSINode)
	if !ok {
		return
	}
	newCSINode, ok := newObj.(*sv1.CSINode)
	if !ok {
		return
	}
	if equality.Semantic.DeepEqual(oldCSINode.Spec, newCSINode.Spec) {
		return
	}
	sc.AddOrUpdateCSINode(newObj)
}

func (sc *SchedulerCache) DeleteCSINode(obj interface{}) {
	var csiNode *sv1.CSINode
	switch t := obj.(type) {
	case *sv1.CSINode:
		csiNode = obj.(*sv1.CSINode)
	case cache.DeletedFinalStateUnknown:
		var ok bool
		csiNode, ok = t.Obj.(*sv1.CSINode)
		if !ok {
			klog.Errorf("Cannot convert to *sv1.CSINode: %v", obj)
			return
		}
	default:
		klog.Errorf("Cannot convert to *sv1.CSINode: %v", obj)
		return
	}

	sc.Mutex.Lock()
	delete(sc.CSINodesStatus, csiNode.Name)
	sc.Mutex.Unlock()
	sc.nodeQueue.Add(csiNode.Name)
}

func (sc *SchedulerCache) SyncHyperNode(name string) error {
	eventSource := getHyperNodeEventSource(name)
	if eventSource == nil {
		klog.ErrorS(nil, "Failed to get event source for node <%s>", "eventSource", name)
		// just return nil and not process again as it's an invalid event.
		return nil
	}
	switch eventSource[0] {
	case string(hyperNodeEventSourceNode):
		return sc.triggerUpdateHyperNode(eventSource[1])
	case string(hyperNodeEventSourceHyperNode):
		return sc.processHyperNode(eventSource[1])
	default:
		// should never happen.
		klog.ErrorS(nil, "Unknown event source", "name", eventSource)
	}
	return nil
}

func (sc *SchedulerCache) triggerUpdateHyperNode(name string) error {
	sc.HyperNodesInfo.Lock()
	defer sc.HyperNodesInfo.Unlock()

	leafNodes := sc.HyperNodesInfo.GetRegexOrLabelMatchLeafHyperNodes()
	if len(leafNodes) == 0 {
		klog.V(3).InfoS("No need to update hyperNode cache when node added or deleted")
		return nil
	}

	for leafNode := range leafNodes {
		hn := sc.HyperNodesInfo.HyperNode(leafNode)
		if hn == nil {
			klog.ErrorS(nil, "Get empty hyperNode", "hyperNodeName", leafNode)
			continue
		}
		match, err := sc.HyperNodesInfo.NodeRegexOrLabelMatchLeafHyperNode(name, hn.Name)
		if err != nil {
			klog.ErrorS(err, "Failed to get node regex match leaf hyperNode", "nodeName", name, "hyperNodeName", hn.Name)
			continue
		}
		if !match {
			continue
		}

		klog.V(3).InfoS("Update leaf hyperNode and its ancestors when node added or deleted", "nodeName", name, "hyperNodeName", hn.Name)
		if err := sc.updateHyperNode(hn); err != nil {
			return fmt.Errorf("faield to update hyperNode: %v", err)
		}
	}
	return nil
}

func (sc *SchedulerCache) processHyperNode(name string) error {
	sc.HyperNodesInfo.Lock()
	defer sc.HyperNodesInfo.Unlock()

	hn, err := sc.hyperNodeInformer.Lister().Get(name)
	if err != nil {
		if !errors.IsNotFound(err) {
			return fmt.Errorf("failed to get hyperNode <%s>: %v", name, err)
		}
		return sc.deleteHyperNode(name)
	}
	return sc.updateHyperNode(hn)
}

func getJobID(pg *schedulingapi.PodGroup) schedulingapi.JobID {
	return schedulingapi.JobID(fmt.Sprintf("%s/%s", pg.Namespace, pg.Name))
}

func getPodGroupName(rs *batch.Reservation) string {
	return fmt.Sprintf("%s-%s", rs.Name, string(rs.UID))
}

func getJobIDByReservation(rs *batch.Reservation) schedulingapi.JobID {
	pgName := getPodGroupName(rs)
	return schedulingapi.JobID(fmt.Sprintf("%s/%s", rs.Namespace, pgName))
}

// Assumes that lock is already acquired.
func (sc *SchedulerCache) setPodGroup(ss *schedulingapi.PodGroup) error {
	job := getJobID(ss)
	if _, found := sc.Jobs[job]; !found {
		sc.Jobs[job] = schedulingapi.NewJobInfo(job)
	}

	sc.Jobs[job].SetPodGroup(ss)

	// TODO(k82cn): set default queue in admission.
	if len(ss.Spec.Queue) == 0 {
		sc.Jobs[job].Queue = schedulingapi.QueueID(sc.defaultQueue)
	}

	metrics.UpdateE2eSchedulingStartTimeByJob(sc.Jobs[job].Name, string(sc.Jobs[job].Queue), sc.Jobs[job].Namespace,
		sc.Jobs[job].CreationTimestamp.Time)
	return nil
}

// Assumes that lock is already acquired.
func (sc *SchedulerCache) updatePodGroup(newPodGroup *schedulingapi.PodGroup) error {
	return sc.setPodGroup(newPodGroup)
}

// Assumes that lock is already acquired.
func (sc *SchedulerCache) deletePodGroup(id schedulingapi.JobID) error {
	job, found := sc.Jobs[id]
	if !found {
		return fmt.Errorf("can not found job %v", id)
	}

	// Unset SchedulingSpec
	job.UnsetPodGroup()

	sc.deleteJob(job)

	return nil
}

// AddPodGroupV1beta1 add podgroup to scheduler cache
func (sc *SchedulerCache) AddPodGroupV1beta1(obj interface{}) {
	ss, ok := obj.(*schedulingv1beta1.PodGroup)
	if !ok {
		klog.Errorf("Cannot convert to *schedulingv1beta1.PodGroup: %v", obj)
		return
	}

	podgroup := scheduling.PodGroup{}
	if err := scheme.Scheme.Convert(ss, &podgroup, nil); err != nil {
		klog.Errorf("Failed to convert podgroup from %T to %T", ss, podgroup)
		return
	}
	if podgroup.GetAnnotations() == nil {
		podgroup.SetAnnotations(map[string]string{})
	}
	pg := &schedulingapi.PodGroup{PodGroup: podgroup, Version: schedulingapi.PodGroupVersionV1Beta1}
	klog.V(4).Infof("Add PodGroup(%s) into cache, spec(%#v)", ss.Name, ss.Spec)

	sc.Mutex.Lock()
	defer sc.Mutex.Unlock()

	if err := sc.setPodGroup(pg); err != nil {
		klog.Errorf("Failed to add PodGroup %s into cache: %v", ss.Name, err)
		return
	}
}

// UpdatePodGroupV1beta1 add podgroup to scheduler cache
func (sc *SchedulerCache) UpdatePodGroupV1beta1(oldObj, newObj interface{}) {
	oldSS, ok := oldObj.(*schedulingv1beta1.PodGroup)
	if !ok {
		klog.Errorf("Cannot convert oldObj to *schedulingv1beta1.SchedulingSpec: %v", oldObj)
		return
	}
	newSS, ok := newObj.(*schedulingv1beta1.PodGroup)
	if !ok {
		klog.Errorf("Cannot convert newObj to *schedulingv1beta1.SchedulingSpec: %v", newObj)
		return
	}

	if oldSS.ResourceVersion == newSS.ResourceVersion {
		return
	}

	podgroup := scheduling.PodGroup{}
	if err := scheme.Scheme.Convert(newSS, &podgroup, nil); err != nil {
		klog.Errorf("Failed to convert podgroup from %T to %T", newSS, podgroup)
		return
	}
	if podgroup.GetAnnotations() == nil {
		podgroup.SetAnnotations(map[string]string{})
	}
	pg := &schedulingapi.PodGroup{PodGroup: podgroup, Version: schedulingapi.PodGroupVersionV1Beta1}

	sc.Mutex.Lock()
	defer sc.Mutex.Unlock()

	if err := sc.updatePodGroup(pg); err != nil {
		klog.Errorf("Failed to update SchedulingSpec %s into cache: %v", pg.Name, err)
		return
	}
}

// DeletePodGroupV1beta1 delete podgroup from scheduler cache
func (sc *SchedulerCache) DeletePodGroupV1beta1(obj interface{}) {
	var ss *schedulingv1beta1.PodGroup
	switch t := obj.(type) {
	case *schedulingv1beta1.PodGroup:
		ss = t
	case cache.DeletedFinalStateUnknown:
		var ok bool
		ss, ok = t.Obj.(*schedulingv1beta1.PodGroup)
		if !ok {
			klog.Errorf("Cannot convert to podgroup: %v", t.Obj)
			return
		}
	default:
		klog.Errorf("Cannot convert to podgroup: %v", t)
		return
	}

	jobID := schedulingapi.JobID(fmt.Sprintf("%s/%s", ss.Namespace, ss.Name))

	sc.Mutex.Lock()
	defer sc.Mutex.Unlock()

	if err := sc.deletePodGroup(jobID); err != nil {
		klog.Errorf("Failed to delete podgroup %s from cache: %v", ss.Name, err)
		return
	}
}

// AddQueueV1beta1 add queue to scheduler cache
func (sc *SchedulerCache) AddQueueV1beta1(obj interface{}) {
	ss, ok := obj.(*schedulingv1beta1.Queue)
	if !ok {
		klog.Errorf("Cannot convert to *schedulingv1beta1.Queue: %v", obj)
		return
	}

	queue := &scheduling.Queue{}
	if err := scheme.Scheme.Convert(ss, queue, nil); err != nil {
		klog.Errorf("Failed to convert queue from %T to %T", ss, queue)
		return
	}

	sc.Mutex.Lock()
	defer sc.Mutex.Unlock()

	klog.V(4).Infof("Add Queue(%s) into cache, spec(%#v)", ss.Name, ss.Spec)
	sc.addQueue(queue)
}

// UpdateQueueV1beta1 update queue to scheduler cache
func (sc *SchedulerCache) UpdateQueueV1beta1(oldObj, newObj interface{}) {
	oldSS, ok := oldObj.(*schedulingv1beta1.Queue)
	if !ok {
		klog.Errorf("Cannot convert oldObj to *schedulingv1beta1.Queue: %v", oldObj)
		return
	}
	newSS, ok := newObj.(*schedulingv1beta1.Queue)
	if !ok {
		klog.Errorf("Cannot convert newObj to *schedulingv1beta1.Queue: %v", newObj)
		return
	}

	if oldSS.ResourceVersion == newSS.ResourceVersion {
		return
	}

	newQueue := &scheduling.Queue{}
	if err := scheme.Scheme.Convert(newSS, newQueue, nil); err != nil {
		klog.Errorf("Failed to convert queue from %T to %T", newSS, newQueue)
		return
	}

	sc.Mutex.Lock()
	defer sc.Mutex.Unlock()
	sc.updateQueue(newQueue)
}

// DeleteQueueV1beta1 delete queue from the scheduler cache
func (sc *SchedulerCache) DeleteQueueV1beta1(obj interface{}) {
	var ss *schedulingv1beta1.Queue
	switch t := obj.(type) {
	case *schedulingv1beta1.Queue:
		ss = t
	case cache.DeletedFinalStateUnknown:
		var ok bool
		ss, ok = t.Obj.(*schedulingv1beta1.Queue)
		if !ok {
			klog.Errorf("Cannot convert to *schedulingv1beta1.Queue: %v", t.Obj)
			return
		}
	default:
		klog.Errorf("Cannot convert to *schedulingv1beta1.Queue: %v", t)
		return
	}

	sc.Mutex.Lock()
	defer sc.Mutex.Unlock()
	sc.deleteQueue(schedulingapi.QueueID(ss.Name))
}

func (sc *SchedulerCache) addQueue(queue *scheduling.Queue) {
	qi := schedulingapi.NewQueueInfo(queue)
	sc.Queues[qi.UID] = qi
}

func (sc *SchedulerCache) updateQueue(queue *scheduling.Queue) {
	sc.addQueue(queue)
}

func (sc *SchedulerCache) deleteQueue(id schedulingapi.QueueID) {
	if queue, ok := sc.Queues[id]; ok {
		delete(sc.Queues, id)
		metrics.DeleteQueueMetrics(queue.Name)
	}
}

// DeletePriorityClass delete priorityclass from the scheduler cache
func (sc *SchedulerCache) DeletePriorityClass(obj interface{}) {
	var ss *schedulingv1.PriorityClass
	switch t := obj.(type) {
	case *schedulingv1.PriorityClass:
		ss = t
	case cache.DeletedFinalStateUnknown:
		var ok bool
		ss, ok = t.Obj.(*schedulingv1.PriorityClass)
		if !ok {
			klog.Errorf("Cannot convert to *schedulingv1.PriorityClass: %v", t.Obj)
			return
		}
	default:
		klog.Errorf("Cannot convert to *schedulingv1.PriorityClass: %v", t)
		return
	}

	sc.Mutex.Lock()
	defer sc.Mutex.Unlock()

	sc.deletePriorityClass(ss)
}

// UpdatePriorityClass update priorityclass to scheduler cache
func (sc *SchedulerCache) UpdatePriorityClass(oldObj, newObj interface{}) {
	oldSS, ok := oldObj.(*schedulingv1.PriorityClass)
	if !ok {
		klog.Errorf("Cannot convert oldObj to *schedulingv1.PriorityClass: %v", oldObj)

		return
	}

	newSS, ok := newObj.(*schedulingv1.PriorityClass)
	if !ok {
		klog.Errorf("Cannot convert newObj to *schedulingv1.PriorityClass: %v", newObj)
		return
	}

	sc.Mutex.Lock()
	defer sc.Mutex.Unlock()

	sc.deletePriorityClass(oldSS)
	sc.addPriorityClass(newSS)
}

// AddPriorityClass add priorityclass to scheduler cache
func (sc *SchedulerCache) AddPriorityClass(obj interface{}) {
	ss, ok := obj.(*schedulingv1.PriorityClass)
	if !ok {
		klog.Errorf("Cannot convert to *schedulingv1.PriorityClass: %v", obj)
		return
	}

	sc.Mutex.Lock()
	defer sc.Mutex.Unlock()

	sc.addPriorityClass(ss)
}

func (sc *SchedulerCache) deletePriorityClass(pc *schedulingv1.PriorityClass) {
	if pc.GlobalDefault {
		sc.defaultPriorityClass = nil
		sc.defaultPriority = 0
	}

	delete(sc.PriorityClasses, pc.Name)
}

func (sc *SchedulerCache) addPriorityClass(pc *schedulingv1.PriorityClass) {
	if pc.GlobalDefault {
		if sc.defaultPriorityClass != nil {
			klog.Errorf("Updated default priority class from <%s> to <%s> forcefully.",
				sc.defaultPriorityClass.Name, pc.Name)
		}
		sc.defaultPriorityClass = pc
		sc.defaultPriority = pc.Value
	}

	sc.PriorityClasses[pc.Name] = pc
}

func (sc *SchedulerCache) updateResourceQuota(quota *v1.ResourceQuota) {
	collection, ok := sc.NamespaceCollection[quota.Namespace]
	if !ok {
		collection = schedulingapi.NewNamespaceCollection(quota.Namespace)
		sc.NamespaceCollection[quota.Namespace] = collection
	}

	collection.Update(quota)
}

func (sc *SchedulerCache) deleteResourceQuota(quota *v1.ResourceQuota) {
	collection, ok := sc.NamespaceCollection[quota.Namespace]
	if !ok {
		return
	}

	collection.Delete(quota)
}

// DeleteResourceQuota delete ResourceQuota from the scheduler cache
func (sc *SchedulerCache) DeleteResourceQuota(obj interface{}) {
	var r *v1.ResourceQuota
	switch t := obj.(type) {
	case *v1.ResourceQuota:
		r = t
	case cache.DeletedFinalStateUnknown:
		var ok bool
		r, ok = t.Obj.(*v1.ResourceQuota)
		if !ok {
			klog.Errorf("Cannot convert to *v1.ResourceQuota: %v", t.Obj)
			return
		}
	default:
		klog.Errorf("Cannot convert to *v1.ResourceQuota: %v", t)
		return
	}

	sc.Mutex.Lock()
	defer sc.Mutex.Unlock()

	klog.V(3).Infof("Delete ResourceQuota <%s/%v> in cache", r.Namespace, r.Name)
	sc.deleteResourceQuota(r)
}

// UpdateResourceQuota update ResourceQuota to scheduler cache
func (sc *SchedulerCache) UpdateResourceQuota(oldObj, newObj interface{}) {
	newR, ok := newObj.(*v1.ResourceQuota)
	if !ok {
		klog.Errorf("Cannot convert newObj to *v1.ResourceQuota: %v", newObj)
		return
	}

	sc.Mutex.Lock()
	defer sc.Mutex.Unlock()

	klog.V(3).Infof("Update ResourceQuota <%s/%v> in cache, with spec: %v.", newR.Namespace, newR.Name, newR.Spec.Hard)
	sc.updateResourceQuota(newR)
}

// AddResourceQuota add ResourceQuota to scheduler cache
func (sc *SchedulerCache) AddResourceQuota(obj interface{}) {
	var r *v1.ResourceQuota
	switch t := obj.(type) {
	case *v1.ResourceQuota:
		r = t
	default:
		klog.Errorf("Cannot convert to *v1.ResourceQuota: %v", t)
		return
	}

	sc.Mutex.Lock()
	defer sc.Mutex.Unlock()

	klog.V(3).Infof("Add ResourceQuota <%s/%v> in cache, with spec: %v.", r.Namespace, r.Name, r.Spec.Hard)
	sc.updateResourceQuota(r)
}

func getNumaInfo(srcInfo *nodeinfov1alpha1.Numatopology) *schedulingapi.NumatopoInfo {
	numaInfo := &schedulingapi.NumatopoInfo{
		Namespace:   srcInfo.Namespace,
		Name:        srcInfo.Name,
		Policies:    make(map[nodeinfov1alpha1.PolicyName]string),
		NumaResMap:  make(map[string]*schedulingapi.ResourceInfo),
		CPUDetail:   topology.CPUDetails{},
		ResReserved: make(v1.ResourceList),
	}

	policies := srcInfo.Spec.Policies
	for name, policy := range policies {
		numaInfo.Policies[name] = policy
	}

	numaResMap := srcInfo.Spec.NumaResMap
	for name, resInfo := range numaResMap {
		tmp := schedulingapi.ResourceInfo{}
		tmp.Capacity = resInfo.Capacity
		allocatable, err := cpuset.Parse(resInfo.Allocatable)
		if err != nil {
			klog.ErrorS(err, "Failed to parse input as CPUSet", resInfo.Allocatable)
		}
		tmp.Allocatable = allocatable
		numaInfo.NumaResMap[name] = &tmp
	}

	cpuDetail := srcInfo.Spec.CPUDetail
	for key, detail := range cpuDetail {
		cpuID, _ := strconv.Atoi(key)
		numaInfo.CPUDetail[cpuID] = topology.CPUInfo{
			NUMANodeID: detail.NUMANodeID,
			SocketID:   detail.SocketID,
			CoreID:     detail.CoreID,
		}
	}

	resReserved, err := schedulingapi.ParseResourceList(srcInfo.Spec.ResReserved)
	if err != nil {
		klog.Errorf("ParseResourceList failed, err=%v", err)
	} else {
		numaInfo.ResReserved = resReserved
	}

	return numaInfo
}

// Assumes that lock is already acquired.
func (sc *SchedulerCache) addNumaInfo(info *nodeinfov1alpha1.Numatopology) error {
	if sc.Nodes[info.Name] == nil {
		sc.Nodes[info.Name] = schedulingapi.NewNodeInfo(nil)
		sc.Nodes[info.Name].Name = info.Name
	}

	if sc.Nodes[info.Name].NumaInfo == nil {
		sc.Nodes[info.Name].NumaInfo = getNumaInfo(info)
		sc.Nodes[info.Name].NumaChgFlag = schedulingapi.NumaInfoMoreFlag
	} else {
		newLocalInfo := getNumaInfo(info)
		if sc.Nodes[info.Name].NumaInfo.Compare(newLocalInfo) {
			sc.Nodes[info.Name].NumaChgFlag = schedulingapi.NumaInfoMoreFlag
		} else {
			sc.Nodes[info.Name].NumaChgFlag = schedulingapi.NumaInfoLessFlag
		}

		sc.Nodes[info.Name].NumaInfo = newLocalInfo
	}

	for resName, NumaResInfo := range sc.Nodes[info.Name].NumaInfo.NumaResMap {
		klog.V(3).Infof("resource %s Allocatable %v on node[%s] into cache", resName, NumaResInfo, info.Name)
	}

	klog.V(3).Infof("Policies %v on node[%s] into cache, change= %v",
		sc.Nodes[info.Name].NumaInfo.Policies, info.Name, sc.Nodes[info.Name].NumaChgFlag)
	return nil
}

// Assumes that lock is already acquired.
func (sc *SchedulerCache) deleteNumaInfo(info *nodeinfov1alpha1.Numatopology) {
	if sc.Nodes[info.Name] != nil {
		sc.Nodes[info.Name].NumaInfo = nil
		sc.Nodes[info.Name].NumaChgFlag = schedulingapi.NumaInfoResetFlag
		klog.V(3).Infof("delete numainfo in cache for node<%s>", info.Name)
	}
}

// AddNumaInfoV1alpha1 add numa information to scheduler cache
func (sc *SchedulerCache) AddNumaInfoV1alpha1(obj interface{}) {
	ss, ok := obj.(*nodeinfov1alpha1.Numatopology)
	if !ok {
		klog.Errorf("Cannot convert oldObj to *nodeinfov1alpha1.Numatopology: %v", obj)
		return
	}

	sc.Mutex.Lock()
	defer sc.Mutex.Unlock()

	sc.addNumaInfo(ss)
}

// UpdateNumaInfoV1alpha1 update numa information to scheduler cache
func (sc *SchedulerCache) UpdateNumaInfoV1alpha1(oldObj, newObj interface{}) {
	ss, ok := newObj.(*nodeinfov1alpha1.Numatopology)
	if !ok {
		klog.Errorf("Cannot convert oldObj to *nodeinfov1alpha1.Numatopology: %v", newObj)
		return
	}

	sc.Mutex.Lock()
	defer sc.Mutex.Unlock()
	sc.addNumaInfo(ss)
	klog.V(3).Infof("update numaInfo<%s> in cache, with spec: Policy: %v, resMap: %v", ss.Name, ss.Spec.Policies, ss.Spec.NumaResMap)
}

// DeleteNumaInfoV1alpha1 delete numa information from scheduler cache
func (sc *SchedulerCache) DeleteNumaInfoV1alpha1(obj interface{}) {
	var ss *nodeinfov1alpha1.Numatopology
	switch t := obj.(type) {
	case *nodeinfov1alpha1.Numatopology:
		ss = t
	case cache.DeletedFinalStateUnknown:
		var ok bool
		ss, ok = t.Obj.(*nodeinfov1alpha1.Numatopology)
		if !ok {
			klog.Errorf("Cannot convert to Numatopo: %v", t.Obj)
			return
		}
	default:
		klog.Errorf("Cannot convert to Numatopo: %v", t)
		return
	}

	sc.Mutex.Lock()
	defer sc.Mutex.Unlock()

	sc.deleteNumaInfo(ss)
	klog.V(3).Infof("Delete numaInfo<%s> from cache, with spec: Policy: %v, resMap: %v", ss.Name, ss.Spec.Policies, ss.Spec.NumaResMap)
}

// AddJob add job to scheduler cache
func (sc *SchedulerCache) AddJob(obj interface{}) {
	job, ok := obj.(*schedulingapi.JobInfo)
	if !ok {
		klog.Errorf("Cannot convert to *api.JobInfo: %v", obj)
		return
	}
	sc.Mutex.Lock()
	defer sc.Mutex.Unlock()
	sc.Jobs[job.UID] = job
}

func (sc *SchedulerCache) setCSIResourceOnNode(csiNode *sv1.CSINode, node *v1.Node) {
	if csiNode == nil || node == nil {
		return
	}

	csiResources := make(map[v1.ResourceName]resource.Quantity)
	for i := range csiNode.Spec.Drivers {
		d := csiNode.Spec.Drivers[i]
		k := v1.ResourceName(volumeutil.GetCSIAttachLimitKey(d.Name))
		if d.Allocatable != nil && d.Allocatable.Count != nil {
			csiResources[k] = *resource.NewScaledQuantity(int64(*d.Allocatable.Count), -3)
		} else {
			// Count all csi volumes in cache, because the storage may change from unattachable volumes to attachable volumes after
			// the cache set up, in this case it is very difficult to refresh all task caches.
			// For unattachable volume, set the limits number to a very large value, in this way, scheduling will never
			// be limited due to insufficient quantity of it.
			csiResources[k] = *resource.NewScaledQuantity(DefaultAttachableVolumeQuantity, -3)
		}
	}

	if len(csiResources) == 0 {
		return
	}

	if node.Status.Allocatable == nil {
		node.Status.Allocatable = make(map[v1.ResourceName]resource.Quantity)
	}

	if node.Status.Capacity == nil {
		node.Status.Capacity = make(map[v1.ResourceName]resource.Quantity)
	}

	for resourceName, quantity := range csiResources {
		node.Status.Allocatable[resourceName] = quantity
		node.Status.Capacity[resourceName] = quantity
	}
}

<<<<<<< HEAD
// AddReservationV1beta1 add reservation to scheduler cache
func (sc *SchedulerCache) AddReservationV1beta1(obj interface{}) {
	ss, ok := obj.(*batch.Reservation)
	if !ok {
		klog.Errorf("Cannot convert to *batch.Reservation: %v", obj)
		return
	}

	reservation := ss

	sc.Mutex.Lock()
	defer sc.Mutex.Unlock()

	// 创建JobInfo(必要的话)、创建TaskInfos(将JobInfo和Reservation关联)
	jobId := getJobIDByReservation(reservation)
	if _, found := sc.Jobs[jobId]; !found {
		sc.Jobs[jobId] = schedulingapi.NewJobInfo(jobId)
	}
	job := sc.Jobs[jobId]
	for _, ts := range reservation.Spec.Tasks {
		ts.Template.Name = ts.Name
		tc := ts.Template.DeepCopy()

		for i := 0; i < int(ts.Replicas); i++ {
			newPod := createReservationPod(reservation, tc, i)
			klog.V(5).Infof("[debug]: Create fake pod<%s/%s>: %v for reservation<%s/%s> ", newPod.Namespace, newPod.Name, newPod, reservation.Namespace, reservation.Name)
			klog.V(5).Infof("[debug]: fake pod: %v ", newPod.OwnerReferences)

			pi, err := sc.NewTaskInfo(newPod)
			pi.ReservationNodeName = ts.ReservationNodeName
			pi.Status = schedulingapi.Pending
			klog.V(5).Infof("Created TaskInfo: %+v", pi)
			if err != nil {
				klog.Errorf("Failed to create task in cache for reservation pod<%s/%s>: %v",
					newPod.Namespace, newPod.Name, err)
				return
			}
			err = sc.addTask(pi)
			if err != nil {
				klog.Errorf("Failed to add taskInfo for pod <%s/%s> into cache: %v",
					newPod.Namespace, newPod.Name, err)
				return
			}
			klog.V(4).Infof("Added TaskInfo:%v for pod %s/%s to scheduler cache", pi, newPod.Namespace, newPod.Name)
		}
	}
	klog.V(5).Infof("Job Tasks: %v", job.Tasks)
	// Create ReservationInfo
	reservationInfo := schedulingapi.NewReservationInfo(jobId, job, reservation)
	// Add ReservationInfo into Reservation Cache
	sc.ReservationCache.AddReservation(reservationInfo)
	klog.V(4).Infof("Added ReservationInfo %s/%s to ReservationCache, UID: %s", reservation.Namespace, reservation.Name, reservationInfo.Reservation.UID)
}

// UpdateReservationV1beta1 update reservation to scheduler cache
func (sc *SchedulerCache) UpdateReservationV1beta1(oldObj, newObj interface{}) {
	// TODO
	klog.V(3).Infof("Update Reservation, ignore. Not support now.")
	return
}

// DeleteReservationV1beta1 delete reservation from the scheduler cache
func (sc *SchedulerCache) DeleteReservationV1beta1(obj interface{}) {
	var ss *batch.Reservation
	switch t := obj.(type) {
	case *batch.Reservation:
		ss = t
	case cache.DeletedFinalStateUnknown:
		var ok bool
		ss, ok = t.Obj.(*batch.Reservation)
		if !ok {
			klog.Errorf("Cannot convert to *batch.Reservation: %v", t.Obj)
			return
		}
	default:
		klog.Errorf("Cannot convert to Numatopo: %v", t)
		return
	}
	sc.Mutex.Lock()
	defer sc.Mutex.Unlock()

	sc.deleteReservation(ss)
	klog.V(3).Infof("Delete Reservation <%s/%s> from cache", ss.Namespace, ss.Name)
}

func (sc *SchedulerCache) deleteReservation(ss *batch.Reservation) {
	reservationInfo, ok := sc.ReservationCache.GetReservationById(ss.UID)
	if !ok {
		return
	}

	job := reservationInfo.JobInfo

	// clean related tasks from reservation
	tasks := job.Tasks
	for _, task := range tasks {
		if err := sc.deleteTask(task); err != nil {
			klog.Errorf("Failed to delete task <%s/%s> for reservation <%s/%s> from cache: %v",
				task.Namespace, task.Name, reservationInfo.Reservation.Namespace, reservationInfo.Reservation.Name, err)
		} else {
			klog.V(4).Infof("Delete task <%s/%s> for reservation <%s/%s> from cache",
				task.Namespace, task.Name, reservationInfo.Reservation.Namespace, reservationInfo.Reservation.Name)
		}
	}
	sc.ReservationCache.DeleteReservation(ss.UID)
}

func createReservationPod(reservation *batch.Reservation, template *v1.PodTemplateSpec, ix int) *v1.Pod {
	templateCopy := template.DeepCopy()
	pod := &v1.Pod{
		ObjectMeta: metav1.ObjectMeta{
			Name:      jobhelpers.MakePodName(reservation.Name, template.Name, ix),
			Namespace: reservation.Namespace,
			UID:       types.UID(uuid.New().String()),
			OwnerReferences: []metav1.OwnerReference{
				*metav1.NewControllerRef(reservation, helpers.ReservationKind),
			},
			Labels:      templateCopy.Labels,
			Annotations: templateCopy.Annotations,
		},
		Spec: templateCopy.Spec,
		Status: v1.PodStatus{
			Phase: v1.PodPending,
		},
	}

	// If no scheduler name in Pod, use scheduler name from Reservation.
	if len(pod.Spec.SchedulerName) == 0 {
		pod.Spec.SchedulerName = reservation.Spec.SchedulerName
	}

	// Set some default value for matching the pod using reservation
	if pod.Spec.ServiceAccountName == "" {
		pod.Spec.ServiceAccountName = "default"
	}

	if pod.Spec.AutomountServiceAccountToken == nil {
		trueVal := true
		pod.Spec.AutomountServiceAccountToken = &trueVal
	}

	defaultTolerations := []v1.Toleration{
		{
			Key:               "node.kubernetes.io/not-ready",
			Operator:          v1.TolerationOpExists,
			Effect:            v1.TaintEffectNoExecute,
			TolerationSeconds: intPtr(300),
		},
		{
			Key:               "node.kubernetes.io/unreachable",
			Operator:          v1.TolerationOpExists,
			Effect:            v1.TaintEffectNoExecute,
			TolerationSeconds: intPtr(300),
		},
	}
	pod.Spec.Tolerations = mergeTolerations(pod.Spec.Tolerations, defaultTolerations)

	tsKey := templateCopy.Name
	if len(tsKey) == 0 {
		tsKey = batch.DefaultTaskSpec
	}

	if len(pod.Annotations) == 0 {
		pod.Annotations = make(map[string]string)
	}

	index := strconv.Itoa(ix)
	pod.Annotations[batch.TaskIndex] = index
	pod.Annotations[batch.TaskSpecKey] = tsKey
	pod.Annotations[schedulingv1beta1.KubeGroupNameAnnotationKey] = getPodGroupName(reservation)
	pod.Annotations[batch.ReservationNameKey] = reservation.Name
	pod.Annotations[batch.QueueNameKey] = reservation.Spec.Queue
	pod.Annotations[batch.PodTemplateKey] = fmt.Sprintf("%s-%s", reservation.Name, template.Name)
	// important
	pod.Annotations[schedulingv1beta1.VolcanoGroupReservationOnlyAnnotationKey] = "true"

	if len(pod.Labels) == 0 {
		pod.Labels = make(map[string]string)
	}

	// Set pod labels for Service.
	pod.Labels[batch.TaskIndex] = index
	pod.Labels[batch.ReservationNameKey] = reservation.Name
	pod.Labels[batch.TaskSpecKey] = tsKey
	pod.Labels[batch.JobNamespaceKey] = reservation.Namespace
	pod.Labels[batch.QueueNameKey] = reservation.Spec.Queue

	return pod
=======
// AddHyperNode adds hyperNode name to the hyperNodesQueue.
func (sc *SchedulerCache) AddHyperNode(obj interface{}) {
	hn, ok := obj.(*topologyv1alpha1.HyperNode)
	if !ok {
		klog.ErrorS(nil, "Cannot convert to *topologyv1alpha1.HyperNode", "type", reflect.TypeOf(obj))
		return
	}
	sc.hyperNodesQueue.Add(string(hyperNodeEventSourceHyperNode) + "/" + hn.Name)
}

// UpdateHyperNode adds hyperNode name to the hyperNodesQueue.
func (sc *SchedulerCache) UpdateHyperNode(oldObj, newObj interface{}) {
	newHyperNode, ok := newObj.(*topologyv1alpha1.HyperNode)
	if !ok {
		klog.ErrorS(nil, "Cannot convert newObj to *topologyv1alpha1.HyperNode: %v", reflect.TypeOf(newObj))
		return
	}
	sc.hyperNodesQueue.Add(string(hyperNodeEventSourceHyperNode) + "/" + newHyperNode.Name)
}

// DeleteHyperNode adds hyperNode name to the hyperNodesQueue.
func (sc *SchedulerCache) DeleteHyperNode(obj interface{}) {
	var hn *topologyv1alpha1.HyperNode
	switch t := obj.(type) {
	case *topologyv1alpha1.HyperNode:
		hn = t
	case cache.DeletedFinalStateUnknown:
		var ok bool
		hn, ok = t.Obj.(*topologyv1alpha1.HyperNode)
		if !ok {
			klog.ErrorS(nil, "Cannot convert to HyperNode", "type", reflect.TypeOf(t.Obj))
			return
		}
	default:
		klog.ErrorS(nil, "Cannot convert to HyperNode", "type", reflect.TypeOf(t))
		return
	}
	sc.hyperNodesQueue.Add(string(hyperNodeEventSourceHyperNode) + "/" + hn.Name)
}

// UpdateHyperNode updates HyperNode and rebuild HyperNodesInfo cache, it does three things in order:
// 1.update parent map if members reduced.
// 2.reset current hyperNode and its ancestors' cache.
func (sc *SchedulerCache) updateHyperNode(hn *topologyv1alpha1.HyperNode) error {
	return sc.HyperNodesInfo.UpdateHyperNode(hn)
}

// deleteHyperNode deletes HyperNode and rebuild HyperNodesInfo cache.
// It clears current hyperNode and update ancestors' cache.
func (sc *SchedulerCache) deleteHyperNode(name string) error {
	return sc.HyperNodesInfo.DeleteHyperNode(name)
>>>>>>> 4855ae9e
}<|MERGE_RESOLUTION|>--- conflicted
+++ resolved
@@ -51,11 +51,8 @@
 	schedulingv1beta1 "volcano.sh/apis/pkg/apis/scheduling/v1beta1"
 	topologyv1alpha1 "volcano.sh/apis/pkg/apis/topology/v1alpha1"
 	"volcano.sh/apis/pkg/apis/utils"
-<<<<<<< HEAD
 
 	jobhelpers "volcano.sh/volcano/pkg/controllers/job/helpers"
-=======
->>>>>>> 4855ae9e
 	schedulingapi "volcano.sh/volcano/pkg/scheduler/api"
 	"volcano.sh/volcano/pkg/scheduler/metrics"
 )
@@ -1356,7 +1353,6 @@
 	}
 }
 
-<<<<<<< HEAD
 // AddReservationV1beta1 add reservation to scheduler cache
 func (sc *SchedulerCache) AddReservationV1beta1(obj interface{}) {
 	ss, ok := obj.(*batch.Reservation)
@@ -1545,7 +1541,8 @@
 	pod.Labels[batch.QueueNameKey] = reservation.Spec.Queue
 
 	return pod
-=======
+}
+
 // AddHyperNode adds hyperNode name to the hyperNodesQueue.
 func (sc *SchedulerCache) AddHyperNode(obj interface{}) {
 	hn, ok := obj.(*topologyv1alpha1.HyperNode)
@@ -1597,5 +1594,4 @@
 // It clears current hyperNode and update ancestors' cache.
 func (sc *SchedulerCache) deleteHyperNode(name string) error {
 	return sc.HyperNodesInfo.DeleteHyperNode(name)
->>>>>>> 4855ae9e
 }