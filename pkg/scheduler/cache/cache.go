--- conflicted
+++ resolved
@@ -66,11 +66,8 @@
 	batchinformerv1 "volcano.sh/apis/pkg/client/informers/externalversions/batch/v1alpha1"
 	cpuinformerv1 "volcano.sh/apis/pkg/client/informers/externalversions/nodeinfo/v1alpha1"
 	vcinformerv1 "volcano.sh/apis/pkg/client/informers/externalversions/scheduling/v1beta1"
-<<<<<<< HEAD
-
-=======
+
 	topologyinformerv1alpha1 "volcano.sh/apis/pkg/client/informers/externalversions/topology/v1alpha1"
->>>>>>> 4855ae9e
 	"volcano.sh/volcano/cmd/scheduler/app/options"
 	"volcano.sh/volcano/pkg/features"
 	schedulingapi "volcano.sh/volcano/pkg/scheduler/api"
@@ -178,18 +175,16 @@
 	// https://github.com/volcano-sh/volcano/blob/master/docs/design/deploy-multi-volcano-schedulers-without-using-selector.md
 	multiSchedulerInfo
 
-<<<<<<< HEAD
+	binderRegistry *BinderRegistry
+
+	// sharedDRAManager is used in DRA plugin, contains resourceClaimTracker, resourceSliceLister and deviceClassLister
+	sharedDRAManager k8sframework.SharedDRAManager
+
 	ReservationCache *ReservationCache
 }
 
 func (sc *SchedulerCache) GetReservationCache() *ReservationCache {
 	return sc.ReservationCache
-=======
-	binderRegistry *BinderRegistry
-
-	// sharedDRAManager is used in DRA plugin, contains resourceClaimTracker, resourceSliceLister and deviceClassLister
-	sharedDRAManager k8sframework.SharedDRAManager
->>>>>>> 4855ae9e
 }
 
 type multiSchedulerInfo struct {
@@ -579,11 +574,9 @@
 		vcclient:   sc.vcClient,
 	}
 
-<<<<<<< HEAD
 	sc.ReservationCache = newReservationCache(sc.vcClient)
-=======
+
 	sc.binderRegistry = NewBinderRegistry()
->>>>>>> 4855ae9e
 
 	// add all events handlers
 	sc.addEventHandler()
@@ -913,20 +906,15 @@
 		klog.V(3).Infof("There are %d tasks in total and %d binds failed, latency %v", len(readyToBindTasks), len(errMsg), time.Since(tmp))
 	}
 
-<<<<<<< HEAD
-	for _, task := range tasks {
-		if reason, ok := errMsg[task.UID]; !ok {
+	for _, bindContext := range bindContexts {
+		if reason, ok := errMsg[bindContext.TaskInfo.UID]; !ok {
+			task := bindContext.TaskInfo
 			if task.IsUseReservationTask() {
 				if err := sc.syncBindToReservationTask(task); err != nil {
 					klog.Errorf("Failed to sync task %s to reservation task, err: %v", task.Name, err)
 				}
 			}
-			sc.Recorder.Eventf(task.Pod, v1.EventTypeNormal, "Scheduled", "Successfully assigned %v/%v to %v", task.Namespace, task.Name, task.NodeName)
-=======
-	for _, bindContext := range bindContexts {
-		if reason, ok := errMsg[bindContext.TaskInfo.UID]; !ok {
 			sc.Recorder.Eventf(bindContext.TaskInfo.Pod, v1.EventTypeNormal, "Scheduled", "Successfully assigned %v/%v to %v", bindContext.TaskInfo.Namespace, bindContext.TaskInfo.Name, bindContext.TaskInfo.NodeName)
->>>>>>> 4855ae9e
 		} else {
 			unschedulableMsg := fmt.Sprintf("failed to bind to node %s: %s", bindContext.TaskInfo.NodeName, reason)
 			if err := sc.taskUnschedulable(bindContext.TaskInfo, schedulingapi.PodReasonSchedulerError, unschedulableMsg, ""); err != nil {
@@ -1225,17 +1213,12 @@
 }
 
 // AddBindTask add task to be bind to a cache which consumes by go runtime
-<<<<<<< HEAD
-func (sc *SchedulerCache) AddBindTask(taskInfo *schedulingapi.TaskInfo) error {
-	klog.V(5).Infof("add bind task %v/%v", taskInfo.Namespace, taskInfo.Name)
-	if taskInfo.IsReservationTask() {
-		return sc.processReservationTask(taskInfo)
-	}
-
-=======
 func (sc *SchedulerCache) AddBindTask(bindContext *BindContext) error {
 	klog.V(5).Infof("add bind task %v/%v", bindContext.TaskInfo.Namespace, bindContext.TaskInfo.Name)
->>>>>>> 4855ae9e
+	if bindContext.TaskInfo.IsReservationTask() {
+		return sc.processReservationTask(bindContext.TaskInfo)
+	}
+
 	sc.Mutex.Lock()
 	defer sc.Mutex.Unlock()
 	job, task, err := sc.findJobAndTask(bindContext.TaskInfo)
@@ -1260,8 +1243,8 @@
 	}
 	task.NumaInfo = bindContext.TaskInfo.NumaInfo.Clone()
 
-	if taskInfo.IsUseReservationTask() {
-		reservationTask := taskInfo.ReservationTaskInfo
+	if bindContext.TaskInfo.IsUseReservationTask() {
+		reservationTask := bindContext.TaskInfo.ReservationTaskInfo
 		// Remove reservation task from the node if it exists to release the reserved resources on node.
 		if err := node.RemoveTask(reservationTask); err != nil {
 			// After failing to update task to a node we need to revert task status from Releasing,
@@ -1337,7 +1320,6 @@
 	sc.BindTask()
 }
 
-<<<<<<< HEAD
 func (sc *SchedulerCache) processReservationTask(taskInfo *schedulingapi.TaskInfo) error {
 	klog.V(5).Infof("reserve task %v/%v", taskInfo.Namespace, taskInfo.Name)
 	job, task, err := sc.findJobAndTask(taskInfo)
@@ -1409,7 +1391,8 @@
 		return err
 	}
 	return nil
-=======
+}
+
 // executePreBind executes PreBind for one bindContext
 func (sc *SchedulerCache) executePreBind(ctx context.Context, bindContext *BindContext) error {
 	executedPreBinders := make([]PreBinder, 0, len(sc.binderRegistry.preBinders))
@@ -1456,7 +1439,6 @@
 	}
 
 	return successfulBindContexts
->>>>>>> 4855ae9e
 }
 
 // BindTask do k8s binding with a goroutine
