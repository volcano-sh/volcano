/*
 Copyright 2021 The Volcano Authors.

 Licensed under the Apache License, Version 2.0 (the "License");
 you may not use this file except in compliance with the License.
 You may obtain a copy of the License at

     http://www.apache.org/licenses/LICENSE-2.0

 Unless required by applicable law or agreed to in writing, software
 distributed under the License is distributed on an "AS IS" BASIS,
 WITHOUT WARRANTIES OR CONDITIONS OF ANY KIND, either express or implied.
 See the License for the specific language governing permissions and
 limitations under the License.
*/

package cache

import (
	"context"
	"fmt"
	"os"
	"strconv"
	"sync"
	"time"
	v1 "k8s.io/api/core/v1"
	"k8s.io/api/scheduling/v1beta1"
	apierrors "k8s.io/apimachinery/pkg/api/errors"
	metav1 "k8s.io/apimachinery/pkg/apis/meta/v1"
	"k8s.io/apimachinery/pkg/runtime"
	utilruntime "k8s.io/apimachinery/pkg/util/runtime"
	"k8s.io/apimachinery/pkg/util/wait"
	"k8s.io/client-go/informers"
	infov1 "k8s.io/client-go/informers/core/v1"
	schedv1 "k8s.io/client-go/informers/scheduling/v1beta1"
	storagev1 "k8s.io/client-go/informers/storage/v1"
	storagev1alpha1 "k8s.io/client-go/informers/storage/v1alpha1"
	"k8s.io/client-go/kubernetes"
	corev1 "k8s.io/client-go/kubernetes/typed/core/v1"
	"k8s.io/client-go/rest"
	"k8s.io/client-go/tools/cache"
	"k8s.io/client-go/tools/record"
	"k8s.io/client-go/util/workqueue"
	"k8s.io/klog"
	podutil "k8s.io/kubernetes/pkg/api/v1/pod"
	volumescheduling "k8s.io/kubernetes/pkg/controller/volume/scheduling"
	batch "volcano.sh/apis/pkg/apis/batch/v1alpha1"
	"volcano.sh/apis/pkg/apis/scheduling"
	schedulingscheme "volcano.sh/apis/pkg/apis/scheduling/scheme"
	vcv1beta1 "volcano.sh/apis/pkg/apis/scheduling/v1beta1"
	vcclient "volcano.sh/apis/pkg/client/clientset/versioned"
	"volcano.sh/apis/pkg/client/clientset/versioned/scheme"
	vcinformer "volcano.sh/apis/pkg/client/informers/externalversions"
	cpuinformerv1 "volcano.sh/apis/pkg/client/informers/externalversions/nodeinfo/v1alpha1"
	vcinformerv1 "volcano.sh/apis/pkg/client/informers/externalversions/scheduling/v1beta1"
	"volcano.sh/volcano/cmd/scheduler/app/options"
	schedulingapi "volcano.sh/volcano/pkg/scheduler/api"
	"volcano.sh/volcano/pkg/scheduler/metrics"
)

func init() {
	schemeBuilder := runtime.SchemeBuilder{
		v1.AddToScheme,
	}

	utilruntime.Must(schemeBuilder.AddToScheme(scheme.Scheme))
}

// New returns a Cache implementation.
func New(config *rest.Config, schedulerName string, defaultQueue string) Cache {
	return newSchedulerCache(config, schedulerName, defaultQueue)
}

// SchedulerCache cache for the kube batch
type SchedulerCache struct {
	sync.Mutex

	kubeClient   *kubernetes.Clientset
	vcClient     *vcclient.Clientset
	defaultQueue string
	// schedulerName is the name for volcano scheduler
	schedulerName string

	podInformer                infov1.PodInformer
	nodeInformer               infov1.NodeInformer
	podGroupInformerV1beta1    vcinformerv1.PodGroupInformer
	queueInformerV1beta1       vcinformerv1.QueueInformer
	pvInformer                 infov1.PersistentVolumeInformer
	pvcInformer                infov1.PersistentVolumeClaimInformer
	scInformer                 storagev1.StorageClassInformer
	pcInformer                 schedv1.PriorityClassInformer
	quotaInformer              infov1.ResourceQuotaInformer
	csiNodeInformer            storagev1.CSINodeInformer
	csiDriverInformer          storagev1.CSIDriverInformer
	csiStorageCapacityInformer storagev1alpha1.CSIStorageCapacityInformer
	cpuInformer                cpuinformerv1.NumatopologyInformer

	Binder         Binder
	Evictor        Evictor
	StatusUpdater  StatusUpdater
	PodGroupBinder BatchBinder
	VolumeBinder   VolumeBinder

	Recorder record.EventRecorder

	Jobs                 map[schedulingapi.JobID]*schedulingapi.JobInfo
	Nodes                map[string]*schedulingapi.NodeInfo
	Queues               map[schedulingapi.QueueID]*schedulingapi.QueueInfo
	PriorityClasses      map[string]*v1beta1.PriorityClass
	NodeList             []string
	defaultPriorityClass *v1beta1.PriorityClass
	defaultPriority      int32

	NamespaceCollection map[string]*schedulingapi.NamespaceCollection

	errTasks    workqueue.RateLimitingInterface
	deletedJobs workqueue.RateLimitingInterface

<<<<<<< HEAD
	informerFactory informers.SharedInformerFactory
=======
	informerFactory   informers.SharedInformerFactory
	vcInformerFactory vcinformer.SharedInformerFactory

	BindFlowChannel chan *schedulingapi.TaskInfo
	bindCache       []*schedulingapi.TaskInfo
	batchNum        int
>>>>>>> fc46c03a
}

type defaultBinder struct {
	kubeclient *kubernetes.Clientset
}

//Bind will send bind request to api server
func (db *defaultBinder) Bind(kubeClient *kubernetes.Clientset, tasks []*schedulingapi.TaskInfo) (error, []*schedulingapi.TaskInfo) {
	var errTasks []*schedulingapi.TaskInfo
	for _, task := range tasks {
		p := task.Pod
		if err := kubeClient.CoreV1().Pods(p.Namespace).Bind(context.TODO(),
			&v1.Binding{
				ObjectMeta: metav1.ObjectMeta{Namespace: p.Namespace, Name: p.Name, UID: p.UID, Annotations: p.Annotations},
				Target: v1.ObjectReference{
					Kind: "Node",
					Name: task.NodeName,
				},
			},
			metav1.CreateOptions{}); err != nil {
			klog.Errorf("Failed to bind pod <%v/%v> to node %s : %#v", p.Namespace, p.Name, task.NodeName, err)
			errTasks = append(errTasks, task)
		}
	}

	if len(errTasks) > 0 {
		return fmt.Errorf("failed to bind pods"), errTasks
	}

	return nil, nil
}

func NewBinder() *defaultBinder {
	return &defaultBinder{}
}

type defaultEvictor struct {
	kubeclient *kubernetes.Clientset
	recorder   record.EventRecorder
}

// Evict will send delete pod request to api server
func (de *defaultEvictor) Evict(p *v1.Pod, reason string) error {
	klog.V(3).Infof("Evicting pod %v/%v, because of %v", p.Namespace, p.Name, reason)

	evictMsg := fmt.Sprintf("Pod is evicted, because of %v", reason)
	annotations := map[string]string{}
	// record that we are evicting the pod
	de.recorder.AnnotatedEventf(p, annotations, v1.EventTypeWarning, "Evict", evictMsg)

	pod := p.DeepCopy()
	condition := &v1.PodCondition{
		Type:    v1.PodReady,
		Status:  v1.ConditionFalse,
		Reason:  "Evict",
		Message: evictMsg,
	}
	if !podutil.UpdatePodCondition(&pod.Status, condition) {
		klog.V(1).Infof("UpdatePodCondition: existed condition, not update")
		klog.V(1).Infof("%+v", pod.Status.Conditions)
		return nil
	}
	if _, err := de.kubeclient.CoreV1().Pods(p.Namespace).UpdateStatus(context.TODO(), pod, metav1.UpdateOptions{}); err != nil {
		klog.Errorf("Failed to update pod <%v/%v> status: %v", pod.Namespace, pod.Name, err)
		return err
	}
	if err := de.kubeclient.CoreV1().Pods(p.Namespace).Delete(context.TODO(), p.Name, metav1.DeleteOptions{}); err != nil {
		klog.Errorf("Failed to evict pod <%v/%v>: %#v", p.Namespace, p.Name, err)
		return err
	}

	return nil
}

// defaultStatusUpdater is the default implementation of the StatusUpdater interface
type defaultStatusUpdater struct {
	kubeclient *kubernetes.Clientset
	vcclient   *vcclient.Clientset
}

// following the same logic as podutil.UpdatePodCondition
func podConditionHaveUpdate(status *v1.PodStatus, condition *v1.PodCondition) bool {
	lastTransitionTime := metav1.Now()
	// Try to find this pod condition.
	_, oldCondition := podutil.GetPodCondition(status, condition.Type)

	if oldCondition == nil {
		// We are adding new pod condition.
		return true
	}
	// We are updating an existing condition, so we need to check if it has changed.
	if condition.Status == oldCondition.Status {
		lastTransitionTime = oldCondition.LastTransitionTime
	}

	isEqual := condition.Status == oldCondition.Status &&
		condition.Reason == oldCondition.Reason &&
		condition.Message == oldCondition.Message &&
		condition.LastProbeTime.Equal(&oldCondition.LastProbeTime) &&
		lastTransitionTime.Equal(&oldCondition.LastTransitionTime)

	// Return true if one of the fields have changed.
	return !isEqual
}

// UpdatePodCondition will Update pod with podCondition
func (su *defaultStatusUpdater) UpdatePodCondition(pod *v1.Pod, condition *v1.PodCondition) (*v1.Pod, error) {
	klog.V(3).Infof("Updating pod condition for %s/%s to (%s==%s)", pod.Namespace, pod.Name, condition.Type, condition.Status)
	if podutil.UpdatePodCondition(&pod.Status, condition) {
		return su.kubeclient.CoreV1().Pods(pod.Namespace).UpdateStatus(context.TODO(), pod, metav1.UpdateOptions{})
	}
	return pod, nil
}

// UpdatePodGroup will Update pod with podCondition
func (su *defaultStatusUpdater) UpdatePodGroup(pg *schedulingapi.PodGroup) (*schedulingapi.PodGroup, error) {
	podgroup := &vcv1beta1.PodGroup{}
	if err := schedulingscheme.Scheme.Convert(&pg.PodGroup, podgroup, nil); err != nil {
		klog.Errorf("Error while converting PodGroup to v1alpha1.PodGroup with error: %v", err)
		return nil, err
	}

	updated, err := su.vcclient.SchedulingV1beta1().PodGroups(podgroup.Namespace).Update(context.TODO(), podgroup, metav1.UpdateOptions{})
	if err != nil {
		klog.Errorf("Error while updating PodGroup with error: %v", err)
		return nil, err
	}

	podGroupInfo := &schedulingapi.PodGroup{Version: schedulingapi.PodGroupVersionV1Beta1}
	if err := schedulingscheme.Scheme.Convert(updated, &podGroupInfo.PodGroup, nil); err != nil {
		klog.Errorf("Error while converting v1alpha.PodGroup to api.PodGroup with error: %v", err)
		return nil, err
	}

	return podGroupInfo, nil
}

type defaultVolumeBinder struct {
	volumeBinder volumescheduling.SchedulerVolumeBinder
}

// AllocateVolumes allocates volume on the host to the task
func (dvb *defaultVolumeBinder) AllocateVolumes(task *schedulingapi.TaskInfo, hostname string, podVolumes *volumescheduling.PodVolumes) error {
	allBound, err := dvb.volumeBinder.AssumePodVolumes(task.Pod, hostname, podVolumes)
	task.VolumeReady = allBound

	return err
}

// GetPodVolumes get pod volume on the host
func (dvb *defaultVolumeBinder) GetPodVolumes(task *schedulingapi.TaskInfo,
	node *v1.Node) (podVolumes *volumescheduling.PodVolumes, err error) {
	boundClaims, claimsToBind, _, err := dvb.volumeBinder.GetPodVolumes(task.Pod)
	if err != nil {
		return nil, err
	}

	podVolumes, _, err = dvb.volumeBinder.FindPodVolumes(task.Pod, boundClaims, claimsToBind, node)
	return podVolumes, err
}

// BindVolumes binds volumes to the task
func (dvb *defaultVolumeBinder) BindVolumes(task *schedulingapi.TaskInfo, podVolumes *volumescheduling.PodVolumes) error {
	// If task's volumes are ready, did not bind them again.
	if task.VolumeReady {
		return nil
	}

	return dvb.volumeBinder.BindPodVolumes(task.Pod, podVolumes)
}

type podgroupBinder struct {
	kubeclient *kubernetes.Clientset
	vcclient   *vcclient.Clientset
}

// Bind will add silo cluster annotaion on pod and podgroup
func (pgb *podgroupBinder) Bind(job *schedulingapi.JobInfo, cluster string) (*schedulingapi.JobInfo, error) {
	if len(job.Tasks) == 0 {
		klog.V(4).Infof("Job pods have not been created yet")
		return job, nil
	}
	for _, task := range job.Tasks {
		pod := task.Pod
		pod.Annotations[batch.ForwardClusterKey] = cluster
		pod.ResourceVersion = ""
		_, err := pgb.kubeclient.CoreV1().Pods(pod.Namespace).UpdateStatus(context.TODO(), pod, metav1.UpdateOptions{})
		if err != nil {
			klog.Errorf("Error while update pod annotation with error: %v", err)
			return nil, err
		}
	}

	pg := job.PodGroup
	pg.Annotations[batch.ForwardClusterKey] = cluster
	podgroup := &vcv1beta1.PodGroup{}
	if err := schedulingscheme.Scheme.Convert(&pg.PodGroup, podgroup, nil); err != nil {
		klog.Errorf("Error while converting PodGroup to v1alpha1.PodGroup with error: %v", err)
		return nil, err
	}
	newPg, err := pgb.vcclient.SchedulingV1beta1().PodGroups(pg.Namespace).Update(context.TODO(), podgroup, metav1.UpdateOptions{})
	if err != nil {
		klog.Errorf("Error while update PodGroup annotation with error: %v", err)
		return nil, err
	}
	job.PodGroup.ResourceVersion = newPg.ResourceVersion
	klog.V(4).Infof("Bind PodGroup <%s> successfully", job.PodGroup.Name)
	return job, nil
}

func newSchedulerCache(config *rest.Config, schedulerName string, defaultQueue string) *SchedulerCache {
	kubeClient, err := kubernetes.NewForConfig(config)
	if err != nil {
		panic(fmt.Sprintf("failed init kubeClient, with err: %v", err))
	}
	vcClient, err := vcclient.NewForConfig(config)
	if err != nil {
		panic(fmt.Sprintf("failed init vcClient, with err: %v", err))
	}
	eventClient, err := kubernetes.NewForConfig(config)
	if err != nil {
		panic(fmt.Sprintf("failed init eventClient, with err: %v", err))
	}

	// create default queue
	reclaimable := true
	defaultQue := vcv1beta1.Queue{
		ObjectMeta: metav1.ObjectMeta{
			Name: defaultQueue,
		},
		Spec: vcv1beta1.QueueSpec{
			Reclaimable: &reclaimable,
			Weight:      1,
		},
	}
	if _, err := vcClient.SchedulingV1beta1().Queues().Create(context.TODO(), &defaultQue, metav1.CreateOptions{}); err != nil && !apierrors.IsAlreadyExists(err) {
		panic(fmt.Sprintf("failed init default queue, with err: %v", err))
	}

	sc := &SchedulerCache{
		Jobs:            make(map[schedulingapi.JobID]*schedulingapi.JobInfo),
		Nodes:           make(map[string]*schedulingapi.NodeInfo),
		Queues:          make(map[schedulingapi.QueueID]*schedulingapi.QueueInfo),
		PriorityClasses: make(map[string]*v1beta1.PriorityClass),
		errTasks:        workqueue.NewRateLimitingQueue(workqueue.DefaultControllerRateLimiter()),
		deletedJobs:     workqueue.NewRateLimitingQueue(workqueue.DefaultControllerRateLimiter()),
		kubeClient:      kubeClient,
		vcClient:        vcClient,
		defaultQueue:    defaultQueue,
		schedulerName:   schedulerName,

		NamespaceCollection: make(map[string]*schedulingapi.NamespaceCollection),

		NodeList: []string{},
	}

	// Prepare event clients.
	broadcaster := record.NewBroadcaster()
	broadcaster.StartRecordingToSink(&corev1.EventSinkImpl{Interface: eventClient.CoreV1().Events("")})
	sc.Recorder = broadcaster.NewRecorder(scheme.Scheme, v1.EventSource{Component: schedulerName})

	sc.BindFlowChannel = make(chan *schedulingapi.TaskInfo, 5000)
	sc.Binder = GetBindMethod()

	var batchNum int
	batchNum, err = strconv.Atoi(os.Getenv("BATCH_BIND_NUM"))
	if err == nil && batchNum > 0 {
		sc.batchNum = batchNum
	} else {
		sc.batchNum = 1
	}

	sc.Evictor = &defaultEvictor{
		kubeclient: sc.kubeClient,
		recorder:   sc.Recorder,
	}

	sc.StatusUpdater = &defaultStatusUpdater{
		kubeclient: sc.kubeClient,
		vcclient:   sc.vcClient,
	}

	sc.PodGroupBinder = &podgroupBinder{
		kubeclient: sc.kubeClient,
		vcclient:   sc.vcClient,
	}

	informerFactory := informers.NewSharedInformerFactory(sc.kubeClient, 0)
	sc.informerFactory = informerFactory
<<<<<<< HEAD
=======
	mySchedulerPodName, c := getMultiSchedulerInfo()
>>>>>>> fc46c03a

	// create informer for node information
	sc.nodeInformer = informerFactory.Core().V1().Nodes()
	sc.nodeInformer.Informer().AddEventHandlerWithResyncPeriod(
		cache.FilteringResourceEventHandler{
			FilterFunc: func(obj interface{}) bool {
				switch v := obj.(type) {
				case *v1.Node:
					return responsibleForNode(v.Name, mySchedulerPodName, c)
				default:
					return false
				}
			},
			Handler: cache.ResourceEventHandlerFuncs{
				AddFunc:    sc.AddNode,
				UpdateFunc: sc.UpdateNode,
				DeleteFunc: sc.DeleteNode,
			},
		},
		0,
	)

	sc.podInformer = informerFactory.Core().V1().Pods()
	sc.pvcInformer = informerFactory.Core().V1().PersistentVolumeClaims()
	sc.pvInformer = informerFactory.Core().V1().PersistentVolumes()
	sc.scInformer = informerFactory.Storage().V1().StorageClasses()
	sc.csiNodeInformer = informerFactory.Storage().V1().CSINodes()
	sc.csiDriverInformer = informerFactory.Storage().V1().CSIDrivers()
	sc.csiStorageCapacityInformer = informerFactory.Storage().V1alpha1().CSIStorageCapacities()

	var capacityCheck *volumescheduling.CapacityCheck
	if options.ServerOpts.EnableCSIStorage {
		capacityCheck = &volumescheduling.CapacityCheck{
			CSIDriverInformer:          sc.csiDriverInformer,
			CSIStorageCapacityInformer: sc.csiStorageCapacityInformer,
		}
	} else {
		capacityCheck = nil
	}

	sc.VolumeBinder = &defaultVolumeBinder{
		volumeBinder: volumescheduling.NewVolumeBinder(
			sc.kubeClient,
			sc.podInformer,
			sc.nodeInformer,
			sc.csiNodeInformer,
			sc.pvcInformer,
			sc.pvInformer,
			sc.scInformer,
			capacityCheck,
			30*time.Second,
		),
	}

	// create informer for pod information
	sc.podInformer.Informer().AddEventHandler(
		cache.FilteringResourceEventHandler{
			FilterFunc: func(obj interface{}) bool {
				switch v := obj.(type) {
				case *v1.Pod:
					if !responsibleForPod(v, schedulerName, mySchedulerPodName, c) {
						if len(v.Spec.NodeName) == 0 {
							return false
						}
						if !responsibleForNode(v.Spec.NodeName, mySchedulerPodName, c) {
							return false
						}
					}
					return true
				default:
					return false
				}
			},
			Handler: cache.ResourceEventHandlerFuncs{
				AddFunc:    sc.AddPod,
				UpdateFunc: sc.UpdatePod,
				DeleteFunc: sc.DeletePod,
			},
		})

	if options.ServerOpts.EnablePriorityClass {
		sc.pcInformer = informerFactory.Scheduling().V1beta1().PriorityClasses()
		sc.pcInformer.Informer().AddEventHandler(cache.ResourceEventHandlerFuncs{
			AddFunc:    sc.AddPriorityClass,
			UpdateFunc: sc.UpdatePriorityClass,
			DeleteFunc: sc.DeletePriorityClass,
		})
	}

	sc.quotaInformer = informerFactory.Core().V1().ResourceQuotas()
	sc.quotaInformer.Informer().AddEventHandler(cache.ResourceEventHandlerFuncs{
		AddFunc:    sc.AddResourceQuota,
		UpdateFunc: sc.UpdateResourceQuota,
		DeleteFunc: sc.DeleteResourceQuota,
	})

	vcinformers := vcinformer.NewSharedInformerFactory(sc.vcClient, 0)
	sc.vcInformerFactory = vcinformers

	// create informer for PodGroup(v1beta1) information
	sc.podGroupInformerV1beta1 = vcinformers.Scheduling().V1beta1().PodGroups()
	sc.podGroupInformerV1beta1.Informer().AddEventHandler(
		cache.FilteringResourceEventHandler{
			FilterFunc: func(obj interface{}) bool {
				switch v := obj.(type) {
				case *vcv1beta1.PodGroup:
					return responsibleForPodGroup(v, mySchedulerPodName, c)
				default:
					return false
				}
			},
			Handler: cache.ResourceEventHandlerFuncs{
				AddFunc:    sc.AddPodGroupV1beta1,
				UpdateFunc: sc.UpdatePodGroupV1beta1,
				DeleteFunc: sc.DeletePodGroupV1beta1,
			},
		})

	// create informer(v1beta1) for Queue information
	sc.queueInformerV1beta1 = vcinformers.Scheduling().V1beta1().Queues()
	sc.queueInformerV1beta1.Informer().AddEventHandler(cache.ResourceEventHandlerFuncs{
		AddFunc:    sc.AddQueueV1beta1,
		UpdateFunc: sc.UpdateQueueV1beta1,
		DeleteFunc: sc.DeleteQueueV1beta1,
	})

	sc.cpuInformer = vcinformers.Nodeinfo().V1alpha1().Numatopologies()
	sc.cpuInformer.Informer().AddEventHandler(cache.ResourceEventHandlerFuncs{
		AddFunc:    sc.AddNumaInfoV1alpha1,
		UpdateFunc: sc.UpdateNumaInfoV1alpha1,
		DeleteFunc: sc.DeleteNumaInfoV1alpha1,
	})
	return sc
}

// Run  starts the schedulerCache
func (sc *SchedulerCache) Run(stopCh <-chan struct{}) {
	sc.informerFactory.Start(stopCh)
	sc.vcInformerFactory.Start(stopCh)
	// Re-sync error tasks.
	go wait.Until(sc.processResyncTask, 0, stopCh)

	// Cleanup jobs.
	go wait.Until(sc.processCleanupJob, 0, stopCh)

	go wait.Until(sc.processBindTask, time.Millisecond*20, stopCh)
}

// WaitForCacheSync sync the cache with the api server
func (sc *SchedulerCache) WaitForCacheSync(stopCh <-chan struct{}) {
	sc.informerFactory.WaitForCacheSync(stopCh)
	sc.vcInformerFactory.WaitForCacheSync(stopCh)
}

// findJobAndTask returns job and the task info
func (sc *SchedulerCache) findJobAndTask(taskInfo *schedulingapi.TaskInfo) (*schedulingapi.JobInfo, *schedulingapi.TaskInfo, error) {
	job, found := sc.Jobs[taskInfo.Job]
	if !found {
		return nil, nil, fmt.Errorf("failed to find Job %v for Task %v",
			taskInfo.Job, taskInfo.UID)
	}

	task, found := job.Tasks[taskInfo.UID]
	if !found {
		return nil, nil, fmt.Errorf("failed to find task in status %v by id %v",
			taskInfo.Status, taskInfo.UID)
	}

	return job, task, nil
}

// Evict will evict the pod.
//
// If error occurs both task and job are guaranteed to be in the original state.
func (sc *SchedulerCache) Evict(taskInfo *schedulingapi.TaskInfo, reason string) error {
	sc.Mutex.Lock()
	defer sc.Mutex.Unlock()

	job, task, err := sc.findJobAndTask(taskInfo)

	if err != nil {
		return err
	}

	node, found := sc.Nodes[task.NodeName]
	if !found {
		return fmt.Errorf("failed to bind Task %v to host %v, host does not exist",
			task.UID, task.NodeName)
	}

	originalStatus := task.Status
	if err := job.UpdateTaskStatus(task, schedulingapi.Releasing); err != nil {
		return err
	}

	// Add new task to node.
	if err := node.UpdateTask(task); err != nil {
		// After failing to update task to a node we need to revert task status from Releasing,
		// otherwise task might be stuck in the Releasing state indefinitely.
		if err := job.UpdateTaskStatus(task, originalStatus); err != nil {
			klog.Errorf("Task <%s/%s> will be resynchronized after failing to revert status "+
				"from %s to %s after failing to update Task on Node <%s>: %v",
				task.Namespace, task.Name, task.Status, originalStatus, node.Name, err)
			sc.resyncTask(task)
		}
		return err
	}

	p := task.Pod

	go func() {
		err := sc.Evictor.Evict(p, reason)
		if err != nil {
			sc.resyncTask(task)
		}
	}()

	podgroup := &vcv1beta1.PodGroup{}
	if err := schedulingscheme.Scheme.Convert(&job.PodGroup.PodGroup, podgroup, nil); err != nil {
		klog.Errorf("Error while converting PodGroup to v1alpha1.PodGroup with error: %v", err)
		return err
	}
	sc.Recorder.Eventf(podgroup, v1.EventTypeNormal, "Evict", reason)
	return nil
}

// Bind binds task to the target host.
func (sc *SchedulerCache) Bind(tasks []*schedulingapi.TaskInfo) error {
	go func(taskArray []*schedulingapi.TaskInfo) {
		tmp := time.Now()
		err, errTasks := sc.Binder.Bind(sc.kubeClient, taskArray)
		if err == nil {
			klog.V(3).Infof("bind ok, latency %v", time.Since(tmp))
			for _, task := range tasks {
				sc.Recorder.Eventf(task.Pod, v1.EventTypeNormal, "Scheduled", "Successfully assigned %v/%v to %v",
					task.Namespace, task.Name, task.NodeName)
			}
		} else {
			for _, task := range errTasks {
				klog.V(2).Infof("resyncTask task %s", task.Name)
				sc.resyncTask(task)
			}
		}
	}(tasks)

	return nil
}

// BindPodGroup binds job to silo cluster
func (sc *SchedulerCache) BindPodGroup(job *schedulingapi.JobInfo, cluster string) error {
	if _, err := sc.PodGroupBinder.Bind(job, cluster); err != nil {
		klog.Errorf("Bind job <%s> to cluster <%s> failed: %v", job.Name, cluster, err)
		return err
	}
	return nil
}

// GetPodVolumes get pod volume on the host
func (sc *SchedulerCache) GetPodVolumes(task *schedulingapi.TaskInfo, node *v1.Node) (*volumescheduling.PodVolumes, error) {
	return sc.VolumeBinder.GetPodVolumes(task, node)
}

// AllocateVolumes allocates volume on the host to the task
func (sc *SchedulerCache) AllocateVolumes(task *schedulingapi.TaskInfo, hostname string, podVolumes *volumescheduling.PodVolumes) error {
	return sc.VolumeBinder.AllocateVolumes(task, hostname, podVolumes)
}

// BindVolumes binds volumes to the task
func (sc *SchedulerCache) BindVolumes(task *schedulingapi.TaskInfo, podVolumes *volumescheduling.PodVolumes) error {
	return sc.VolumeBinder.BindVolumes(task, podVolumes)
}

// Client returns the kubernetes clientSet
func (sc *SchedulerCache) Client() kubernetes.Interface {
	return sc.kubeClient
}

// SharedInformerFactory returns the scheduler SharedInformerFactory
func (sc *SchedulerCache) SharedInformerFactory() informers.SharedInformerFactory {
	return sc.informerFactory
}

// UpdateSchedulerNumaInfo used to update scheduler node cache NumaSchedulerInfo
func (sc *SchedulerCache) UpdateSchedulerNumaInfo(AllocatedSets map[string]schedulingapi.ResNumaSets) error {
	sc.Mutex.Lock()
	defer sc.Mutex.Unlock()

	for nodeName, sets := range AllocatedSets {
		if _, found := sc.Nodes[nodeName]; !found {
			continue
		}

		numaInfo := sc.Nodes[nodeName].NumaSchedulerInfo
		if numaInfo == nil {
			continue
		}

		numaInfo.Allocate(sets)
	}
	return nil
}

// taskUnschedulable updates pod status of pending task
func (sc *SchedulerCache) taskUnschedulable(task *schedulingapi.TaskInfo, reason, message string) error {
	pod := task.Pod

	condition := &v1.PodCondition{
		Type:    v1.PodScheduled,
		Status:  v1.ConditionFalse,
		Reason:  reason, // Add more reasons in order to distinguish more specific scenario of pending tasks
		Message: message,
	}

	if podConditionHaveUpdate(&pod.Status, condition) {
		pod = pod.DeepCopy()

		// The reason field in 'Events' should be "FailedScheduling", there is not constants defined for this in
		// k8s core, so using the same string here.
		// The reason field in PodCondition can be "Unschedulable"
		sc.Recorder.Eventf(pod, v1.EventTypeWarning, "FailedScheduling", message)
		if _, err := sc.StatusUpdater.UpdatePodCondition(pod, condition); err != nil {
			return err
		}
	} else {
		klog.V(4).Infof("task unscheduleable %s/%s, message: %s, skip by no condition update", pod.Namespace, pod.Name, message)
	}

	return nil
}

func (sc *SchedulerCache) deleteJob(job *schedulingapi.JobInfo) {
	klog.V(3).Infof("Try to delete Job <%v:%v/%v>", job.UID, job.Namespace, job.Name)

	sc.deletedJobs.AddRateLimited(job)
}

func (sc *SchedulerCache) processCleanupJob() {
	obj, shutdown := sc.deletedJobs.Get()
	if shutdown {
		return
	}

	defer sc.deletedJobs.Done(obj)

	job, found := obj.(*schedulingapi.JobInfo)
	if !found {
		klog.Errorf("Failed to convert <%v> to *JobInfo", obj)
		return
	}

	sc.Mutex.Lock()
	defer sc.Mutex.Unlock()

	if schedulingapi.JobTerminated(job) {
		delete(sc.Jobs, job.UID)
		klog.V(3).Infof("Job <%v:%v/%v> was deleted.", job.UID, job.Namespace, job.Name)
	} else {
		// Retry
		sc.deleteJob(job)
	}
}

func (sc *SchedulerCache) resyncTask(task *schedulingapi.TaskInfo) {
	sc.errTasks.AddRateLimited(task)
}

func (sc *SchedulerCache) processResyncTask() {
	obj, shutdown := sc.errTasks.Get()
	if shutdown {
		return
	}

	defer sc.errTasks.Done(obj)

	task, ok := obj.(*schedulingapi.TaskInfo)
	if !ok {
		klog.Errorf("failed to convert %v to *schedulingapi.TaskInfo", obj)
		return
	}

	if err := sc.syncTask(task); err != nil {
		klog.Errorf("Failed to sync pod <%v/%v>, retry it.", task.Namespace, task.Name)
		sc.resyncTask(task)
	}
}

func (sc *SchedulerCache) AddBindTask(taskInfo *schedulingapi.TaskInfo) error {
	klog.V(5).Infof("add bind task %v/%v", taskInfo.Namespace, taskInfo.Name)
	sc.Mutex.Lock()
	defer sc.Mutex.Unlock()
	job, task, err := sc.findJobAndTask(taskInfo)
	if err != nil {
		return err
	}

	node, found := sc.Nodes[taskInfo.NodeName]
	if !found {
		return fmt.Errorf("failed to bind Task %v to host %v, host does not exist",
			task.UID, taskInfo.NodeName)
	}

	originalStatus := task.Status
	if err := job.UpdateTaskStatus(task, schedulingapi.Binding); err != nil {
		return err
	}

	// Add task to the node.
	if err := node.AddTask(task); err != nil {
		// After failing to update task to a node we need to revert task status from Releasing,
		// otherwise task might be stuck in the Releasing state indefinitely.
		if err := job.UpdateTaskStatus(task, originalStatus); err != nil {
			klog.Errorf("Task <%s/%s> will be resynchronized after failing to revert status "+
				"from %s to %s after failing to update Task on Node <%s>: %v",
				task.Namespace, task.Name, task.Status, originalStatus, node.Name, err)
			sc.resyncTask(task)
		}
		return err
	}

	sc.BindFlowChannel <- taskInfo

	return nil
}

func (sc *SchedulerCache) processBindTask() {
	for {
		select {
		case taskInfo, ok := <-sc.BindFlowChannel:
			if !ok {
				return
			}

			sc.bindCache = append(sc.bindCache, taskInfo)
			if len(sc.bindCache) == sc.batchNum {
				sc.BindTask()
			}
		}

		if len(sc.BindFlowChannel) == 0 {
			break
		}
	}

	if len(sc.bindCache) == 0 {
		return
	}

	sc.BindTask()
}

func (sc *SchedulerCache) BindTask() {
	klog.V(5).Infof("batch bind task count %d", len(sc.bindCache))
	for _, task := range sc.bindCache {
		if err := sc.BindVolumes(task, task.PodVolumes); err != nil {
			klog.Errorf("task %s/%s bind Volumes failed: %#v", task.Namespace, task.Name, err)
			sc.resyncTask(task)
			return
		}
	}

	bindTasks := make([]*schedulingapi.TaskInfo, len(sc.bindCache))
	copy(bindTasks, sc.bindCache)
	if err := sc.Bind(bindTasks); err != nil {
		return
	}

	for _, task := range sc.bindCache {
		metrics.UpdateTaskScheduleDuration(metrics.Duration(task.Pod.CreationTimestamp.Time))
	}

	sc.bindCache = sc.bindCache[0:0]
	return
}

// Snapshot returns the complete snapshot of the cluster from cache
func (sc *SchedulerCache) Snapshot() *schedulingapi.ClusterInfo {
	sc.Mutex.Lock()
	defer sc.Mutex.Unlock()

	snapshot := &schedulingapi.ClusterInfo{
		Nodes:          make(map[string]*schedulingapi.NodeInfo),
		Jobs:           make(map[schedulingapi.JobID]*schedulingapi.JobInfo),
		Queues:         make(map[schedulingapi.QueueID]*schedulingapi.QueueInfo),
		NamespaceInfo:  make(map[schedulingapi.NamespaceName]*schedulingapi.NamespaceInfo),
		RevocableNodes: make(map[string]*schedulingapi.NodeInfo),
		NodeList:       make([]string, len(sc.NodeList)),
	}

	copy(snapshot.NodeList, sc.NodeList)
	for _, value := range sc.Nodes {
		value.RefreshNumaSchedulerInfoByCrd()
	}

	for _, value := range sc.Nodes {
		if !value.Ready() {
			continue
		}

		snapshot.Nodes[value.Name] = value.Clone()

		if value.RevocableZone != "" {
			snapshot.RevocableNodes[value.Name] = snapshot.Nodes[value.Name]
		}
	}

	for _, value := range sc.Queues {
		snapshot.Queues[value.UID] = value.Clone()
	}

	var cloneJobLock sync.Mutex
	var wg sync.WaitGroup

	cloneJob := func(value *schedulingapi.JobInfo) {
		defer wg.Done()
		if value.PodGroup != nil {
			value.Priority = sc.defaultPriority

			priName := value.PodGroup.Spec.PriorityClassName
			if priorityClass, found := sc.PriorityClasses[priName]; found {
				value.Priority = priorityClass.Value
			}

			klog.V(4).Infof("The priority of job <%s/%s> is <%s/%d>",
				value.Namespace, value.Name, priName, value.Priority)
		}

		clonedJob := value.Clone()

		cloneJobLock.Lock()
		snapshot.Jobs[value.UID] = clonedJob
		cloneJobLock.Unlock()
	}

	for _, value := range sc.NamespaceCollection {
		info := value.Snapshot()
		snapshot.NamespaceInfo[info.Name] = info
		klog.V(4).Infof("Namespace %s has weight %v",
			value.Name, info.GetWeight())
	}

	for _, value := range sc.Jobs {
		// If no scheduling spec, does not handle it.
		if value.PodGroup == nil {
			klog.V(4).Infof("The scheduling spec of Job <%v:%s/%s> is nil, ignore it.",
				value.UID, value.Namespace, value.Name)

			continue
		}

		if _, found := snapshot.Queues[value.Queue]; !found {
			klog.V(3).Infof("The Queue <%v> of Job <%v/%v> does not exist, ignore it.",
				value.Queue, value.Namespace, value.Name)
			continue
		}

		wg.Add(1)
		go cloneJob(value)
	}
	wg.Wait()

	klog.V(3).Infof("There are <%d> Jobs, <%d> Queues and <%d> Nodes in total for scheduling.",
		len(snapshot.Jobs), len(snapshot.Queues), len(snapshot.Nodes))

	return snapshot
}

// String returns information about the cache in a string format
func (sc *SchedulerCache) String() string {
	sc.Mutex.Lock()
	defer sc.Mutex.Unlock()

	str := "Cache:\n"

	if len(sc.Nodes) != 0 {
		str += "Nodes:\n"
		for _, n := range sc.Nodes {
			str += fmt.Sprintf("\t %s: idle(%v) used(%v) allocatable(%v) pods(%d)\n",
				n.Name, n.Idle, n.Used, n.Allocatable, len(n.Tasks))

			i := 0
			for _, p := range n.Tasks {
				str += fmt.Sprintf("\t\t %d: %v\n", i, p)
				i++
			}
		}
	}

	if len(sc.Jobs) != 0 {
		str += "Jobs:\n"
		for _, job := range sc.Jobs {
			str += fmt.Sprintf("\t %s\n", job)
		}
	}

	if len(sc.NamespaceCollection) != 0 {
		str += "Namespaces:\n"
		for _, ns := range sc.NamespaceCollection {
			info := ns.Snapshot()
			str += fmt.Sprintf("\t Namespace(%s) Weight(%v)\n",
				info.Name, info.Weight)
		}
	}

	if len(sc.NodeList) != 0 {
		str += fmt.Sprintf("NodeList: %v\n", sc.NodeList)
	}

	return str
}

// RecordJobStatusEvent records related events according to job status.
func (sc *SchedulerCache) RecordJobStatusEvent(job *schedulingapi.JobInfo) {
	pgUnschedulable := job.PodGroup != nil &&
		(job.PodGroup.Status.Phase == scheduling.PodGroupUnknown ||
			job.PodGroup.Status.Phase == scheduling.PodGroupPending ||
			job.PodGroup.Status.Phase == scheduling.PodGroupInqueue)

	// If pending or unschedulable, record unschedulable event.
	if pgUnschedulable {
		msg := fmt.Sprintf("%v/%v tasks in gang unschedulable: %v",
			len(job.TaskStatusIndex[schedulingapi.Pending]),
			len(job.Tasks),
			job.FitError())
		sc.recordPodGroupEvent(job.PodGroup, v1.EventTypeWarning, string(scheduling.PodGroupUnschedulableType), msg)
	} else {
		sc.recordPodGroupEvent(job.PodGroup, v1.EventTypeNormal, string(scheduling.PodGroupScheduled), string(scheduling.PodGroupReady))
	}

	baseErrorMessage := job.JobFitErrors
	if baseErrorMessage == "" {
		baseErrorMessage = schedulingapi.AllNodeUnavailableMsg
	}
	// Update podCondition for tasks Allocated and Pending before job discarded
	for _, status := range []schedulingapi.TaskStatus{schedulingapi.Allocated, schedulingapi.Pending, schedulingapi.Pipelined} {
		for _, taskInfo := range job.TaskStatusIndex[status] {
			reason, msg := job.TaskSchedulingReason(taskInfo.UID)
			if len(msg) == 0 {
				msg = baseErrorMessage
			}
			if err := sc.taskUnschedulable(taskInfo, reason, msg); err != nil {
				klog.Errorf("Failed to update unschedulable task status <%s/%s>: %v",
					taskInfo.Namespace, taskInfo.Name, err)
			}
		}
	}
}

// UpdateJobStatus update the status of job and its tasks.
func (sc *SchedulerCache) UpdateJobStatus(job *schedulingapi.JobInfo, updatePG bool) (*schedulingapi.JobInfo, error) {
	if updatePG {
		pg, err := sc.StatusUpdater.UpdatePodGroup(job.PodGroup)
		if err != nil {
			return nil, err
		}
		job.PodGroup = pg
	}

	sc.RecordJobStatusEvent(job)

	return job, nil
}

func (sc *SchedulerCache) recordPodGroupEvent(podGroup *schedulingapi.PodGroup, eventType, reason, msg string) {
	if podGroup == nil {
		return
	}

	pg := &vcv1beta1.PodGroup{}
	if err := schedulingscheme.Scheme.Convert(&podGroup.PodGroup, pg, nil); err != nil {
		klog.Errorf("Error while converting PodGroup to v1alpha1.PodGroup with error: %v", err)
		return
	}
	sc.Recorder.Eventf(pg, eventType, reason, msg)
}<|MERGE_RESOLUTION|>--- conflicted
+++ resolved
@@ -23,6 +23,7 @@
 	"strconv"
 	"sync"
 	"time"
+
 	v1 "k8s.io/api/core/v1"
 	"k8s.io/api/scheduling/v1beta1"
 	apierrors "k8s.io/apimachinery/pkg/api/errors"
@@ -116,16 +117,12 @@
 	errTasks    workqueue.RateLimitingInterface
 	deletedJobs workqueue.RateLimitingInterface
 
-<<<<<<< HEAD
-	informerFactory informers.SharedInformerFactory
-=======
 	informerFactory   informers.SharedInformerFactory
 	vcInformerFactory vcinformer.SharedInformerFactory
 
 	BindFlowChannel chan *schedulingapi.TaskInfo
 	bindCache       []*schedulingapi.TaskInfo
 	batchNum        int
->>>>>>> fc46c03a
 }
 
 type defaultBinder struct {
@@ -415,10 +412,7 @@
 
 	informerFactory := informers.NewSharedInformerFactory(sc.kubeClient, 0)
 	sc.informerFactory = informerFactory
-<<<<<<< HEAD
-=======
 	mySchedulerPodName, c := getMultiSchedulerInfo()
->>>>>>> fc46c03a
 
 	// create informer for node information
 	sc.nodeInformer = informerFactory.Core().V1().Nodes()
