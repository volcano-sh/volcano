--- conflicted
+++ resolved
@@ -183,13 +183,7 @@
 		klog.V(3).Infof("Try to allocate resource to %d tasks of Job <%v/%v>",
 			tasks.Len(), job.Namespace, job.Name)
 
-<<<<<<< HEAD
-		if job.IsUseReservation() {
-			alloc.allocateResourcesForReservationTasks(tasks, job, jobs)
-		} else {
-			alloc.allocateResourcesForTasks(tasks, job, jobs, queue, allNodes)
-		}
-=======
+
 		hardMode, highestAllowedTier := job.IsHardTopologyMode()
 		var stmt *framework.Statement
 		var tasksQueue *util.PriorityQueue
@@ -205,7 +199,11 @@
 				pendingTasks[job.UID] = tasksQueue
 			}
 		} else {
-			stmt = alloc.allocateResourcesForTasks(tasks, job, queue, allNodes, "")
+			if job.IsUseReservation() {
+				alloc.allocateResourcesForReservationTasks(tasks, job, jobs)
+			} else {
+				alloc.allocateResourcesForTasks(tasks, job, queue, allNodes, "")
+			}
 			// There are still left tasks that need to be allocated when min available < replicas, put the job back
 			if tasks.Len() > 0 {
 				jobs.Push(job)
@@ -216,7 +214,6 @@
 			stmt.Commit()
 		}
 
->>>>>>> 4855ae9e
 		// Put back the queue to priority queue after job's resource allocating finished,
 		// To ensure that the priority of the queue is calculated based on the latest resource allocation situation.
 		queues.Push(queue)
