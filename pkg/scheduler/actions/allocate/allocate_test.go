--- conflicted
+++ resolved
@@ -197,12 +197,8 @@
 					EnabledJobOrder:    &trueValue,
 				},
 				{
-<<<<<<< HEAD
-					Name:               "proportion",
+					Name:               proportion.PluginName,
 					EnabledOverused:    &falseValue,
-=======
-					Name:               proportion.PluginName,
->>>>>>> 3520a0fe
 					EnabledQueueOrder:  &trueValue,
 					EnabledReclaimable: &trueValue,
 					EnabledAllocatable: &falseValue,
