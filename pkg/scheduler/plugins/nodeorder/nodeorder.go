--- conflicted
+++ resolved
@@ -510,7 +510,6 @@
 	return nodeScores, nil
 }
 
-<<<<<<< HEAD
 func selectorSpreadScore(
 	selectorSpread *selectorspread.SelectorSpread,
 	cycleState *k8sframework.CycleState,
@@ -564,7 +563,5 @@
 	return nodeScores, nil
 }
 
-=======
->>>>>>> 0559427e
 func (pp *nodeOrderPlugin) OnSessionClose(ssn *framework.Session) {
 }