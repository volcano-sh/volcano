/*
Copyright 2024 The Volcano Authors.

Licensed under the Apache License, Version 2.0 (the "License");
you may not use this file except in compliance with the License.
You may obtain a copy of the License at

    http://www.apache.org/licenses/LICENSE-2.0

Unless required by applicable law or agreed to in writing, software
distributed under the License is distributed on an "AS IS" BASIS,
WITHOUT WARRANTIES OR CONDITIONS OF ANY KIND, either express or implied.
See the License for the specific language governing permissions and
limitations under the License.
*/

package capacity

import (
	"os"
	"testing"

	corev1 "k8s.io/api/core/v1"
	"k8s.io/apimachinery/pkg/api/resource"
	schedulingv1beta1 "volcano.sh/apis/pkg/apis/scheduling/v1beta1"

	"volcano.sh/apis/pkg/apis/scheduling"
	"volcano.sh/volcano/cmd/scheduler/app/options"
	"volcano.sh/volcano/pkg/scheduler/actions/allocate"
	"volcano.sh/volcano/pkg/scheduler/actions/enqueue"
	"volcano.sh/volcano/pkg/scheduler/actions/reclaim"
	"volcano.sh/volcano/pkg/scheduler/api"
	"volcano.sh/volcano/pkg/scheduler/conf"
	"volcano.sh/volcano/pkg/scheduler/framework"
	"volcano.sh/volcano/pkg/scheduler/plugins/gang"
	"volcano.sh/volcano/pkg/scheduler/plugins/predicates"
	"volcano.sh/volcano/pkg/scheduler/uthelper"
	"volcano.sh/volcano/pkg/scheduler/util"
)

func TestMain(m *testing.M) {
	options.Default()
	os.Exit(m.Run())
}

func Test_capacityPlugin_OnSessionOpenWithoutHierarchy(t *testing.T) {
	plugins := map[string]framework.PluginBuilder{PluginName: New, predicates.PluginName: predicates.New, gang.PluginName: gang.New}
	trueValue := true
	actions := []framework.Action{allocate.New(), reclaim.New()}

	// nodes
	n1 := util.MakeNode().
		Name("n1").
		Allocatable(api.BuildResourceList("2", "4Gi", []api.ScalarResource{{Name: "pods", Value: "10"}}...)).
		Capacity(api.BuildResourceList("2", "4Gi", []api.ScalarResource{{Name: "pods", Value: "10"}}...)).
		Annotations(map[string]string{}).
		Labels(map[string]string{"selector": "worker"}).
		Obj()
	n2 := util.MakeNode().
		Name("n2").
		Allocatable(api.BuildResourceList("2", "4Gi", []api.ScalarResource{{Name: "pods", Value: "10"}}...)).
		Capacity(api.BuildResourceList("2", "4Gi", []api.ScalarResource{{Name: "pods", Value: "10"}}...)).
		Annotations(map[string]string{}).
		Labels(map[string]string{}).
		Obj()
	// resources for test case 0
	// pod
	p1 := util.MakePod().
		Namespace("ns1").
		Name("p1").
		NodeName("n1").
		PodPhase(corev1.PodRunning).
		ResourceList(api.BuildResourceList("1", "1Gi")).
		GroupName("pg1").
		Labels(make(map[string]string)).
		NodeSelector(make(map[string]string)).
		Obj()
	p2 := util.MakePod().
		Namespace("ns1").
		Name("p2").
		NodeName("").
		PodPhase(corev1.PodPending).
		ResourceList(api.BuildResourceList("1", "1Gi")).
		GroupName("pg2").
		Labels(make(map[string]string)).
		NodeSelector(map[string]string{"selector": "worker"}).
		Obj()
	// podgroup
	pg1 := util.MakePodGroup().
		Name("pg1").
		Namespace("ns1").
		Queue("q1").
		MinMember(1).
		MinTaskMember(nil).
		Phase(schedulingv1beta1.PodGroupRunning).
		Obj()
	pg2 := util.MakePodGroup().
		Name("pg2").
		Namespace("ns1").
		Queue("q1").
		MinMember(1).
		MinTaskMember(nil).
		Phase(schedulingv1beta1.PodGroupInqueue).
		Obj()

	// queue
	queue1 := util.MakeQueue().Name("q1").Weight(1).Deserved(api.BuildResourceList("2", "2Gi")).State(schedulingv1beta1.QueueStateOpen).Capability(nil).Obj()
	// resources for test case 1
	// pod

	p3 := util.MakePod().
		Namespace("ns1").
		Name("p3").
		NodeName("n1").
		PodPhase(corev1.PodRunning).
		ResourceList(api.BuildResourceList("1", "1Gi")).
		GroupName("pg3").
		Labels(make(map[string]string)).
		NodeSelector(make(map[string]string)).
		Obj()
	p4 := util.MakePod().
		Namespace("ns1").
		Name("p4").
		NodeName("").
		PodPhase(corev1.PodPending).
		ResourceList(api.BuildResourceList("1", "1Gi")).
		GroupName("pg4").
		Labels(make(map[string]string)).
		NodeSelector(make(map[string]string)).
		Obj()
	// podgroup

	pg3 := util.MakePodGroup().
		Name("pg3").
		Namespace("ns1").
		Queue("q2").
		MinMember(1).
		MinTaskMember(nil).
		Phase(schedulingv1beta1.PodGroupRunning).
		Obj()
	pg4 := util.MakePodGroup().
		Name("pg4").
		Namespace("ns1").
		Queue("q2").
		MinMember(1).
		MinTaskMember(nil).
		Phase(schedulingv1beta1.PodGroupInqueue).
		Obj()

	// queue
	queue2 := util.MakeQueue().Name("q2").State(schedulingv1beta1.QueueStateOpen).Weight(1).Deserved(nil).Capability(api.BuildResourceList("1.5", "1.5Gi")).Obj()

	// resources for test case 2
	// pod
	p5 := util.MakePod().
		Namespace("ns1").
		Name("p5").
		NodeName("n1").
		PodPhase(corev1.PodRunning).
		ResourceList(api.BuildResourceList("2", "4Gi")).
		GroupName("pg5").
		Labels(map[string]string{schedulingv1beta1.PodPreemptable: "false"}).
		NodeSelector(make(map[string]string)).
		Obj()
	p6 := util.MakePod().
		Namespace("ns1").
		Name("p6").
		NodeName("n2").
		PodPhase(corev1.PodRunning).
		ResourceList(api.BuildResourceList("2", "4Gi")).
		GroupName("pg5").
		Labels(make(map[string]string)).
		NodeSelector(make(map[string]string)).
		Obj()
	p7 := util.MakePod().
		Namespace("ns1").
		Name("p7").
		NodeName("").
		PodPhase(corev1.PodPending).
		ResourceList(api.BuildResourceList("2", "4Gi")).
		GroupName("pg6").
		Labels(make(map[string]string)).
		NodeSelector(make(map[string]string)).
		Obj()

	// podgroup

	pg5 := util.MakePodGroup().
		Name("pg5").
		Namespace("ns1").
		Queue("q3").
		MinMember(1).
		MinTaskMember(nil).
		Phase(schedulingv1beta1.PodGroupRunning).
		Obj()
	pg6 := util.MakePodGroup().
		Name("pg6").
		Namespace("ns1").
		Queue("q4").
		MinMember(1).
		MinTaskMember(nil).
		Phase(schedulingv1beta1.PodGroupInqueue).
		Obj()

	// queue

	queue3 := util.MakeQueue().State(schedulingv1beta1.QueueStateOpen).Name("q3").Weight(1).Deserved(api.BuildResourceList("2", "4Gi")).Capability(nil).Obj()
	queue4 := util.MakeQueue().State(schedulingv1beta1.QueueStateOpen).Name("q4").Weight(1).Deserved(api.BuildResourceList("2", "4Gi")).Capability(nil).Obj()

	// resources for test case3
	// nodes

	n3 := util.MakeNode().
		Name("n3").
		Allocatable(api.BuildResourceList("2", "4Gi", []api.ScalarResource{{Name: "nvidia.com/A100", Value: "10"}, {Name: "pods", Value: "10"}}...)).
		Capacity(api.BuildResourceList("2", "4Gi", []api.ScalarResource{{Name: "nvidia.com/A100", Value: "10"}, {Name: "pods", Value: "10"}}...)).
		Annotations(map[string]string{}).
		Labels(map[string]string{"selector": "worker"}).
		Obj()
	n4 := util.MakeNode().
		Name("n4").
		Allocatable(api.BuildResourceList("2", "4Gi", []api.ScalarResource{{Name: "nvidia.com/A100", Value: "10"}, {Name: "pods", Value: "10"}}...)).
		Capacity(api.BuildResourceList("2", "4Gi", []api.ScalarResource{{Name: "nvidia.com/A100", Value: "10"}, {Name: "pods", Value: "10"}}...)).
		Annotations(map[string]string{}).
		Labels(map[string]string{}).
		Obj()
	// pod

	p8 := util.MakePod().
		Namespace("ns1").
		Name("p8").
		NodeName("n3").
		PodPhase(corev1.PodRunning).
		ResourceList(api.BuildResourceList("0", "0Gi", []api.ScalarResource{{Name: "nvidia.com/A100", Value: "10"}}...)).
		GroupName("pg7").
		Labels(map[string]string{schedulingv1beta1.PodPreemptable: "false"}).
		NodeSelector(make(map[string]string)).
		Obj()
	p9 := util.MakePod().
		Namespace("ns1").
		Name("p9").
		NodeName("n4").
		PodPhase(corev1.PodRunning).
		ResourceList(api.BuildResourceList("0", "0Gi", []api.ScalarResource{{Name: "nvidia.com/A100", Value: "10"}}...)).
		GroupName("pg7").
		Labels(make(map[string]string)).
		NodeSelector(make(map[string]string)).
		Obj()
	p10 := util.MakePod().
		Namespace("ns1").
		Name("p10").
		NodeName("n3").
		PodPhase(corev1.PodRunning).
		ResourceList(api.BuildResourceList("2", "4Gi")).
		GroupName("pg8").
		Labels(make(map[string]string)).
		NodeSelector(make(map[string]string)).
		Obj()
	p11 := util.MakePod().
		Namespace("ns1").
		Name("p11").
		NodeName("n4").
		PodPhase(corev1.PodRunning).
		ResourceList(api.BuildResourceList("2", "4Gi")).
		GroupName("pg8").
		Labels(make(map[string]string)).
		NodeSelector(make(map[string]string)).
		Obj()
	p12 := util.MakePod().
		Namespace("ns1").
		Name("p12").
		NodeName("").
		PodPhase(corev1.PodPending).
		ResourceList(api.BuildResourceList("0", "0Gi", []api.ScalarResource{{Name: "nvidia.com/A100", Value: "10"}}...)).
		GroupName("pg9").
		Labels(make(map[string]string)).
		NodeSelector(make(map[string]string)).
		Obj()

		// podgroup

		pg7 := util.MakePodGroup().
		Name("pg7").
		Namespace("ns1").
		Queue("q5").
		MinMember(1).
		MinTaskMember(nil).
		Phase(schedulingv1beta1.PodGroupRunning).
		Obj()
	pg8 := util.MakePodGroup().
		Name("pg8").
		Namespace("ns1").
		Queue("q6").
		MinMember(1).
		MinTaskMember(nil).
		Phase(schedulingv1beta1.PodGroupRunning).
		Obj()
	pg9 := util.MakePodGroup().
		Name("pg9").
		Namespace("ns1").
		Queue("q6").
		MinMember(1).
		MinTaskMember(nil).
		Phase(schedulingv1beta1.PodGroupInqueue).
		Obj()

	// queue

	queue5 := util.MakeQueue().Name("q5").Weight(1).State(schedulingv1beta1.QueueStateOpen).Deserved(api.BuildResourceList("2", "4Gi", []api.ScalarResource{{Name: "nvidia.com/A100", Value: "10"}}...)).Capability(nil).Obj()
	queue6 := util.MakeQueue().Name("q6").Weight(1).State(schedulingv1beta1.QueueStateOpen).Deserved(api.BuildResourceList("2", "4Gi", []api.ScalarResource{{Name: "nvidia.com/A100", Value: "10"}}...)).Capability(nil).Obj()

	// resource for test case 4
	// nodes

	n5 := util.MakeNode().
		Name("n5").
		Allocatable(api.BuildResourceList("2", "4Gi", []api.ScalarResource{{Name: "pods", Value: "10"}}...)).
		Capacity(api.BuildResourceList("2", "4Gi", []api.ScalarResource{{Name: "pods", Value: "10"}}...)).
		Annotations(map[string]string{}).
		Labels(make(map[string]string)).
		Obj()
	n6 := util.MakeNode().
		Name("n6").
		Allocatable(api.BuildResourceList("2", "4Gi", []api.ScalarResource{{Name: "pods", Value: "10"}}...)).
		Capacity(api.BuildResourceList("2", "4Gi", []api.ScalarResource{{Name: "pods", Value: "10"}}...)).
		Annotations(map[string]string{}).
		Labels(make(map[string]string)).
		Obj()
	// pod

	p13 := util.MakePod().
		Namespace("ns1").
		Name("p13").
		NodeName("n5").
		PodPhase(corev1.PodRunning).
		ResourceList(api.BuildResourceList("2", "4Gi")).
		GroupName("pg10").
		Labels(make(map[string]string)).
		NodeSelector(make(map[string]string)).
		Obj()
	p14 := util.MakePod().
		Namespace("ns1").
		Name("p14").
		NodeName("").
		PodPhase(corev1.PodPending).
		ResourceList(api.BuildResourceList("2", "4Gi")).
		GroupName("pg11").
		Labels(make(map[string]string)).
		NodeSelector(make(map[string]string)).
		Obj()
	p15 := util.MakePod().
		Namespace("ns1").
		Name("p15").
		NodeName("").
		PodPhase(corev1.PodPending).
		ResourceList(api.BuildResourceList("2", "4Gi")).
		GroupName("pg12").
		Labels(make(map[string]string)).
		NodeSelector(make(map[string]string)).
		Obj()
	// podgroup

	pg10 := util.MakePodGroup().
		Name("pg10").
		Namespace("ns1").
		Queue("q7").
		MinMember(1).
		MinTaskMember(nil).
		Phase(schedulingv1beta1.PodGroupRunning).
		Obj()
	pg11 := util.MakePodGroup().
		Name("pg11").
		Namespace("ns1").
		Queue("q8").
		MinMember(1).
		MinTaskMember(nil).
		Phase(schedulingv1beta1.PodGroupInqueue).
		Obj()
	pg12 := util.MakePodGroup().
		Name("pg12").
		Namespace("ns1").
		Queue("q9").
		MinMember(1).
		MinTaskMember(nil).
		Phase(schedulingv1beta1.PodGroupInqueue).
		Obj()

	// queue

	queue7 := util.MakeQueue().Name("q7").State(schedulingv1beta1.QueueStateOpen).Priority(5).Weight(1).Deserved(api.BuildResourceList("2", "4Gi")).Capability(nil).Obj()
	queue8 := util.MakeQueue().Name("q8").State(schedulingv1beta1.QueueStateOpen).Priority(1).Weight(1).Deserved(api.BuildResourceList("2", "4Gi")).Capability(nil).Obj()
	queue9 := util.MakeQueue().Name("q9").State(schedulingv1beta1.QueueStateOpen).Priority(10).Weight(1).Deserved(api.BuildResourceList("2", "4Gi")).Capability(nil).Obj()

	// case5: p16 + p17 in queue10 will exceed queue's deserved, is not preemptive

	p16 := util.MakePod().
		Namespace("ns1").
		Name("p16").
		NodeName("n1").
		PodPhase(corev1.PodRunning).
		ResourceList(api.BuildResourceList("1", "3Gi")).
		GroupName("pg16").
		Labels(make(map[string]string)).
		NodeSelector(nil).
		Obj()
	p17 := util.MakePod().
		Namespace("ns1").
		Name("p17").
		NodeName("").
		PodPhase(corev1.PodPending).
		ResourceList(api.BuildResourceList("1", "1Gi")).
		GroupName("pg17").
		Labels(make(map[string]string)).
		NodeSelector(nil).
		Obj()
	p18 := util.MakePod().
		Namespace("ns1").
		Name("p18").
		NodeName("n1").
		PodPhase(corev1.PodRunning).
		ResourceList(api.BuildResourceList("1", "1Gi")).
		GroupName("pg18").
		Labels(make(map[string]string)).
		NodeSelector(nil).
		Obj()
		// podgroup
		
		pg16 := util.MakePodGroup().
		Name("pg16").
		Namespace("ns1").
		Queue("q10").
		MinMember(1).
		MinTaskMember(nil).
		Phase(schedulingv1beta1.PodGroupRunning).
		Obj()
	pg17 := util.MakePodGroup().
		Name("pg17").
		Namespace("ns1").
		Queue("q10").
		MinMember(1).
		MinTaskMember(nil).
		Phase(schedulingv1beta1.PodGroupInqueue).
		Obj()
	pg18 := util.MakePodGroup().
		Name("pg18").
		Namespace("ns1").
		Queue("q11").
		MinMember(1).
		MinTaskMember(nil).
		Phase(schedulingv1beta1.PodGroupRunning).
		Obj()
	// queue

	queue10 := util.MakeQueue().Name("q10").State(schedulingv1beta1.QueueStateOpen).Weight(1).Deserved(api.BuildResourceList("4", "4Gi")).Capability(api.BuildResourceList("2", "2Gi")).Obj()
	queue11 := util.MakeQueue().Name("q11").State(schedulingv1beta1.QueueStateOpen).Weight(1).Deserved(api.BuildResourceList("2", "2Gi")).Capability(api.BuildResourceList("0", "0Gi")).Obj()

	tests := []uthelper.TestCommonStruct{
		{
			Name:      "case0: Pod allocatable when queue has not exceed capability",
			Plugins:   plugins,
			Pods:      []*corev1.Pod{p1, p2},
			Nodes:     []*corev1.Node{n1, n2},
			PodGroups: []*schedulingv1beta1.PodGroup{pg1, pg2},
			Queues:    []*schedulingv1beta1.Queue{queue1},
			ExpectBindMap: map[string]string{
				"ns1/p2": "n1",
			},
			ExpectBindsNum: 1,
		},
		{
			Name:           "case1: Pod not allocatable when queue exceed queue capability",
			Plugins:        plugins,
			Pods:           []*corev1.Pod{p3, p4},
			Nodes:          []*corev1.Node{n1, n2},
			PodGroups:      []*schedulingv1beta1.PodGroup{pg3, pg4},
			Queues:         []*schedulingv1beta1.Queue{queue2},
			ExpectBindsNum: 0,
		},
		{
			Name:      "case2: Can reclaim from other queues when allocated < deserved",
			Plugins:   plugins,
			Pods:      []*corev1.Pod{p5, p6, p7},
			Nodes:     []*corev1.Node{n1, n2},
			PodGroups: []*schedulingv1beta1.PodGroup{pg5, pg6},
			Queues:    []*schedulingv1beta1.Queue{queue3, queue4},
			ExpectPipeLined: map[string][]string{
				"ns1/pg6": {"n2"},
			},
			ExpectEvicted:  []string{"ns1/p6"},
			ExpectEvictNum: 1,
		},
		{
			Name:      "case3: CPU & Memory are overused, scalar resource is not overused, but candidate pod has not request CPU & Memory, reclaim should happen",
			Plugins:   plugins,
			Pods:      []*corev1.Pod{p8, p9, p10, p11, p12},
			Nodes:     []*corev1.Node{n3, n4},
			PodGroups: []*schedulingv1beta1.PodGroup{pg7, pg8, pg9},
			Queues:    []*schedulingv1beta1.Queue{queue5, queue6},
			ExpectPipeLined: map[string][]string{
				"ns1/pg9": {"n4"},
			},
			ExpectEvicted:  []string{"ns1/p9"},
			ExpectEvictNum: 1,
		},
		{
			Name:      "case4: Pods are assigned according to the order of Queue Priority in which PGs are placed",
			Plugins:   plugins,
			Pods:      []*corev1.Pod{p13, p14, p15},
			Nodes:     []*corev1.Node{n5, n6},
			PodGroups: []*schedulingv1beta1.PodGroup{pg10, pg11, pg12},
			Queues:    []*schedulingv1beta1.Queue{queue7, queue8, queue9},
			ExpectBindMap: map[string]string{
				"ns1/p15": "n6",
			},

			ExpectBindsNum: 1,
		},
		{
			Name:            "case5: Can not reclaim from other queues when allocated + req > deserved",
			Plugins:         plugins,
			Pods:            []*corev1.Pod{p16, p17, p18},
			Nodes:           []*corev1.Node{n1},
			PodGroups:       []*schedulingv1beta1.PodGroup{pg16, pg17, pg18},
			Queues:          []*schedulingv1beta1.Queue{queue10, queue11},
			ExpectPipeLined: map[string][]string{},
			ExpectEvicted:   []string{},
			ExpectEvictNum:  0,
		},
	}

	tiers := []conf.Tier{
		{
			Plugins: []conf.PluginOption{
				{
					Name:               PluginName,
					EnabledAllocatable: &trueValue,
					EnablePreemptive:   &trueValue,
					EnabledReclaimable: &trueValue,
					EnabledQueueOrder:  &trueValue,
				},
				{
					Name:             predicates.PluginName,
					EnabledPredicate: &trueValue,
				},
				{
					Name:               gang.PluginName,
					EnabledJobStarving: &trueValue,
				},
			},
		},
	}
	for i, test := range tests {
		t.Run(test.Name, func(t *testing.T) {
			test.RegisterSession(tiers, nil)
			defer test.Close()
			test.Run(actions)
			if err := test.CheckAll(i); err != nil {
				t.Fatal(err)
			}
		})
	}
}

func TestEnqueueAndAllocatable(t *testing.T) {
	// nodes

	n1 := util.MakeNode().
		Name("n1").
		Allocatable(api.BuildResourceList("3", "3G", []api.ScalarResource{{Name: "pods", Value: "10"}}...)).
		Capacity(api.BuildResourceList("3", "3G", []api.ScalarResource{{Name: "pods", Value: "10"}}...)).
		Annotations(map[string]string{}).
		Labels(nil).
		Obj()
	n2 := util.MakeNode().
		Name("n2").
		Allocatable(api.BuildResourceList("3", "3G", []api.ScalarResource{{Name: "pods", Value: "10"}}...)).
		Capacity(api.BuildResourceList("3", "3G", []api.ScalarResource{{Name: "pods", Value: "10"}}...)).
		Annotations(map[string]string{}).
		Labels(nil).
		Obj()

	// resources
	res1c3g := api.BuildResourceList("1", "3G")
	res3c1g := api.BuildResourceList("3", "1G")
	res1c0g := api.BuildResourceList("1", "0G")
	res0c1g := api.BuildResourceList("0", "1G")
	res1c1g := api.BuildResourceList("1", "1G")
	// pod
<<<<<<< HEAD

=======
>>>>>>> d5539371
	p1 := util.MakePod().
		Namespace("ns1").
		Name("pod1").
		NodeName("n1").
		PodPhase(corev1.PodRunning).
		ResourceList(res1c3g).
		GroupName("pg1").
		Labels(nil).
		NodeSelector(nil).
		Obj()
	p2 := util.MakePod().
		Namespace("ns1").
		Name("pod2").
		NodeName("n2").
		PodPhase(corev1.PodRunning).
		ResourceList(res3c1g).
		GroupName("pg2").
		Labels(nil).
		NodeSelector(nil).
		Obj()
	p3 := util.MakePod().
		Namespace("ns1").
		Name("pod3").
		NodeName("").
		PodPhase(corev1.PodPending).
		ResourceList(res1c0g).
		GroupName("pg3").
		Labels(nil).
		NodeSelector(nil).
		Obj()
	p4 := util.MakePod().
		Namespace("ns1").
		Name("pod4").
		NodeName("").
		PodPhase(corev1.PodPending).
		ResourceList(res0c1g).
		GroupName("pg4").
		Labels(nil).
		NodeSelector(nil).
		Obj()
	p5 := util.MakePod().
		Namespace("ns1").
		Name("pod5").
		NodeName("").
		PodPhase(corev1.PodPending).
		ResourceList(res1c1g).
		GroupName("pg5").
		Labels(nil).
		NodeSelector(nil).
		Obj()
	p6 := util.MakePod().
		Namespace("ns1").
		Name("pod6").
		NodeName("").
		PodPhase(corev1.PodPending).
		ResourceList(res1c1g).
		GroupName("pg6").
		Labels(nil).
		NodeSelector(nil).
		Obj()
		// podgroup
<<<<<<< HEAD

=======
	
>>>>>>> d5539371
	pg1 := util.MakePodGroup().
		Name("pg1").
		Namespace("ns1").
		Queue("q1").
		MinMember(1).
		MinTaskMember(nil).
		Phase(schedulingv1beta1.PodGroupRunning).
		Obj()
	pg2 := util.MakePodGroup().
		Name("pg2").
		Namespace("ns1").
		Queue("q2").
		MinMember(1).
		MinTaskMember(nil).
		Phase(schedulingv1beta1.PodGroupRunning).
		Obj()
	pg3 := util.MakePodGroup().
		Name("pg3").
		Namespace("ns1").
		Queue("q1").
		MinMember(1).
		MinTaskMember(nil).
		Phase(schedulingv1beta1.PodGroupPending).
		Obj()

	pg4 := util.MakePodGroup().
		Name("pg4").
		Namespace("ns1").
		Queue("q2").
		MinMember(1).
		MinTaskMember(nil).
		Phase(schedulingv1beta1.PodGroupPending).
		Obj()
	pg5 := util.MakePodGroup().
		Name("pg5").
		Namespace("ns1").
		Queue("q1").
		MinMember(1).
		MinTaskMember(nil).
		Phase(schedulingv1beta1.PodGroupPending).
		Obj()
	pg6WithClosedQueue := util.MakePodGroup().
		Name("pg6").
		Namespace("ns1").
		Queue("q3").
		MinMember(1).
		MinTaskMember(nil).
		Phase(schedulingv1beta1.PodGroupPending).
		Obj()

	pg1.Spec.MinResources = &res1c3g
	pg2.Spec.MinResources = &res3c1g
	pg3.Spec.MinResources = &res1c0g
	pg4.Spec.MinResources = &res0c1g
	pg5.Spec.MinResources = &res1c1g
	pg6WithClosedQueue.Spec.MinResources = &res1c1g

	queue1 := util.MakeQueue().Name("q1").Weight(1).State(schedulingv1beta1.QueueStateOpen).Deserved(api.BuildResourceList("2", "2G")).Capability(api.BuildResourceList("2", "2G")).Obj()
	queue2 := util.MakeQueue().Name("q2").Weight(1).State(schedulingv1beta1.QueueStateOpen).Deserved(api.BuildResourceList("2", "2G")).Capability(api.BuildResourceList("3", "3G")).Obj()

	closedQueue3 := util.MakeQueue().Name("q3").Weight(1).State(schedulingv1beta1.QueueStateClosed).Capability(api.BuildResourceList("3", "3G")).Obj()

	plugins := map[string]framework.PluginBuilder{PluginName: New}
	trueValue := true
	tiers := []conf.Tier{
		{
			Plugins: []conf.PluginOption{
				{
					Name:               PluginName,
					EnabledAllocatable: &trueValue,
					EnablePreemptive:   &trueValue,
					EnabledOverused:    &trueValue,
					EnabledJobEnqueued: &trueValue,
				},
			},
		},
	}
	tests := []uthelper.TestCommonStruct{
		{
			Name:           "case0: memory exceed derserved, job only request cpu can be enqueued and allocated",
			Plugins:        plugins,
			Pods:           []*corev1.Pod{p1, p2, p3},
			Nodes:          []*corev1.Node{n1, n2},
			PodGroups:      []*schedulingv1beta1.PodGroup{pg1, pg2, pg3},
			Queues:         []*schedulingv1beta1.Queue{queue1, queue2},
			ExpectBindsNum: 1,
			ExpectBindMap:  map[string]string{"ns1/pod3": "n1"},
		},
		{
			Name:           "case1: cpu exceed derserved, job only request memory can be enqueued and allocated",
			Plugins:        plugins,
			Pods:           []*corev1.Pod{p1, p2, p4},
			Nodes:          []*corev1.Node{n1, n2},
			PodGroups:      []*schedulingv1beta1.PodGroup{pg1, pg2, pg4},
			Queues:         []*schedulingv1beta1.Queue{queue1, queue2},
			ExpectBindsNum: 1,
			ExpectBindMap:  map[string]string{"ns1/pod4": "n2"},
		},
		{
			Name:           "case2: exceed capacity, can not enqueue",
			Plugins:        plugins,
			Pods:           []*corev1.Pod{p1, p2, p5},
			Nodes:          []*corev1.Node{n1, n2},
			PodGroups:      []*schedulingv1beta1.PodGroup{pg1, pg2, pg5},
			Queues:         []*schedulingv1beta1.Queue{queue1, queue2},
			ExpectBindsNum: 0,
			ExpectBindMap:  map[string]string{},
		},
		{
			Name:           "case4: queue with non-open state, can not enqueue",
			Plugins:        plugins,
			Pods:           []*corev1.Pod{p6},
			Nodes:          []*corev1.Node{n1, n2},
			PodGroups:      []*schedulingv1beta1.PodGroup{pg6WithClosedQueue},
			Queues:         []*schedulingv1beta1.Queue{closedQueue3},
			ExpectBindsNum: 0,
			ExpectBindMap:  map[string]string{},
		},
	}
	actions := []framework.Action{enqueue.New(), allocate.New()}

	for i, test := range tests {
		t.Run(test.Name, func(t *testing.T) {
			test.RegisterSession(tiers, nil)
			defer test.Close()
			test.Run(actions)

			if err := test.CheckAll(i); err != nil {
				t.Fatal(err)
			}
		})
	}
}

func Test_capacityPlugin_OnSessionOpenWithHierarchy(t *testing.T) {
	plugins := map[string]framework.PluginBuilder{PluginName: New, predicates.PluginName: predicates.New, gang.PluginName: gang.New}
	trueValue := true
	actions := []framework.Action{enqueue.New(), reclaim.New(), allocate.New()}

	// nodes
	n1 := util.MakeNode().
		Name("n1").
		Allocatable(api.BuildResourceList("8", "8Gi", []api.ScalarResource{{Name: "pods", Value: "11"}}...)).
		Capacity(api.BuildResourceList("8", "8Gi", []api.ScalarResource{{Name: "pods", Value: "11"}}...)).
		Annotations(map[string]string{}).
		Labels(map[string]string{}).
		Obj()

	// resources for test case 0
	// pod
	p1 := util.MakePod().
		Namespace("ns1").
		Name("p1").
		NodeName("").
		PodPhase(corev1.PodPending).
		ResourceList(api.BuildResourceList("1", "1Gi")).
		GroupName("pg1").
		Labels(make(map[string]string)).
		NodeSelector(make(map[string]string)).
		Obj()
	// podgroup
	pg1 := util.MakePodGroup().
		Name("pg1").
		Namespace("ns1").
		Queue("q11").
		MinMember(1).
		MinTaskMember(nil).
		Phase(schedulingv1beta1.PodGroupInqueue).
		Obj()
	// queue
	root := util.MakeQueue().Name("root").Parent("").Deserved(nil).Capability(nil).Weight(1).Obj()
	root1 := util.MakeQueue().Name("root").Parent("").Deserved(nil).Capability(api.BuildResourceList("16", "16Gi")).Weight(1).Obj()
	
	queue1 := util.MakeQueue().Name("q1").Parent("root").Deserved(nil).Capability(api.BuildResourceList("4", "4Gi")).Weight(1).Obj()
	queue2 := util.MakeQueue().State(schedulingv1beta1.QueueStateOpen).Name("q2").Parent("root").Deserved(nil).Capability(api.BuildResourceList("4", "4Gi")).Weight(1).Obj()
	queue11 := util.MakeQueue().State(schedulingv1beta1.QueueStateOpen).Name("q11").Parent("q1").Deserved(nil).Capability(api.BuildResourceList("1", "1Gi")).Weight(1).Obj()
	queue12 := util.MakeQueue().State(schedulingv1beta1.QueueStateOpen).Name("q12").Parent("q1").Deserved(nil).Capability(api.BuildResourceList("3", "3Gi")).Weight(1).Obj()

	// resources for test case 1
	// pod
	p2 := util.MakePod().
		Namespace("ns1").
		Name("p2").
		NodeName("").
		PodPhase(corev1.PodPending).
		ResourceList(api.BuildResourceList("1", "1Gi")).
		GroupName("pg2").
		Labels(make(map[string]string)).
		NodeSelector(make(map[string]string)).
		Obj()
		// podgroup
	pg2 := util.MakePodGroup().
		Name("pg2").
		Namespace("ns1").
		Queue("q1").
		MinMember(1).
		MinTaskMember(nil).
		Phase(schedulingv1beta1.PodGroupPending).
		Obj()
	// resources for test case 2
	// pod
	p3 := util.MakePod().
		Namespace("ns1").
		Name("p3").
		NodeName("").
		PodPhase(corev1.PodPending).
		ResourceList(api.BuildResourceList("2", "2Gi")).
		GroupName("pg3").
		Labels(make(map[string]string)).
		NodeSelector(make(map[string]string)).
		Obj()
	p4 := util.MakePod().
		Namespace("ns1").
		Name("p4").
		NodeName("").
		PodPhase(corev1.PodPending).
		ResourceList(api.BuildResourceList("2", "2Gi")).
		GroupName("pg3").
		Labels(make(map[string]string)).
		NodeSelector(make(map[string]string)).
		Obj()
	// podgroup
	pg3 := util.MakePodGroup().
		Name("pg3").
		Namespace("ns1").
		Queue("q31").
		MinMember(2).
		MinTaskMember(nil).
		Phase(schedulingv1beta1.PodGroupInqueue).
		Obj()
	// queue

	queue3 := util.MakeQueue().Name("q3").State(schedulingv1beta1.QueueStateOpen).Parent("root").Deserved(api.BuildResourceList("4", "4Gi", []api.ScalarResource{{Name: "pods", Value: "10"}}...)).Capability(api.BuildResourceList("4", "4Gi", []api.ScalarResource{{Name: "pods", Value: "10"}}...)).Weight(1).Obj()
	queue4 := util.MakeQueue().Name("q4").State(schedulingv1beta1.QueueStateOpen).Parent("root").Deserved(api.BuildResourceList("2", "2Gi", []api.ScalarResource{{Name: "pods", Value: "1"}}...)).Capability(api.BuildResourceList("4", "4Gi", []api.ScalarResource{{Name: "pods", Value: "4"}}...)).Weight(1).Obj()
	queue31 := util.MakeQueue().Name("q31").State(schedulingv1beta1.QueueStateOpen).Parent("q3").Deserved(api.BuildResourceList("2", "2Gi", []api.ScalarResource{{Name: "pods", Value: "2"}}...)).Capability(api.BuildResourceList("4", "4Gi", []api.ScalarResource{{Name: "pods", Value: "4"}}...)).Weight(1).Obj()
	queue32 := util.MakeQueue().Name("q32").State(schedulingv1beta1.QueueStateOpen).Parent("q3").Deserved(api.BuildResourceList("2", "2Gi", []api.ScalarResource{{Name: "pods", Value: "2"}}...)).Capability(api.BuildResourceList("4", "4Gi", []api.ScalarResource{{Name: "pods", Value: "4"}}...)).Weight(1).Obj()
	queue33 := util.MakeQueue().Name("q33").State(schedulingv1beta1.QueueStateOpen).Parent("q3").Deserved(api.BuildResourceList("0", "0Gi", []api.ScalarResource{{Name: "pods", Value: "2"}}...)).Capability(api.BuildResourceList("4", "4Gi", []api.ScalarResource{{Name: "pods", Value: "4"}}...)).Weight(1).Obj()

	// resources for test case 3
	// pod

	p5 := util.MakePod().
		Namespace("ns1").
		Name("p5").
		NodeName("n1").
		PodPhase(corev1.PodRunning).
		ResourceList(api.BuildResourceList("4", "4Gi")).
		GroupName("pg4").
		Labels(make(map[string]string)).
		NodeSelector(make(map[string]string)).
		Obj()
	p6 := util.MakePod().
		Namespace("ns1").
		Name("p6").
		NodeName("n1").
		PodPhase(corev1.PodRunning).
		ResourceList(api.BuildResourceList("2", "2Gi")).
		GroupName("pg5").
		Labels(map[string]string{schedulingv1beta1.PodPreemptable: "false"}).
		NodeSelector(make(map[string]string)).
		Obj()
	p7 := util.MakePod().
		Namespace("ns1").
		Name("p7").
		NodeName("n1").
		PodPhase(corev1.PodRunning).
		ResourceList(api.BuildResourceList("2", "2Gi")).
		GroupName("pg5").
		Labels(make(map[string]string)).
		NodeSelector(make(map[string]string)).
		Obj()
	p8 := util.MakePod().
		Namespace("ns1").
		Name("p8").
		NodeName("").
		PodPhase(corev1.PodPending).
		ResourceList(api.BuildResourceList("2", "2Gi")).
		GroupName("pg6").
		Labels(make(map[string]string)).
		NodeSelector(make(map[string]string)).
		Obj()
	p9 := util.MakePod().
		Namespace("ns1").
		Name("p9").
		NodeName("n1").
		PodPhase(corev1.PodRunning).
		ResourceList(api.BuildResourceList("2", "2Gi")).
		GroupName("pg7").
		Labels(make(map[string]string)).
		NodeSelector(make(map[string]string)).
		Obj()
	p10 := util.MakePod().
		Namespace("ns1").
		Name("p10").
		NodeName("").
		PodPhase(corev1.PodPending).
		ResourceList(api.BuildResourceList("3", "3Gi")).
		GroupName("pg8").
		Labels(make(map[string]string)).
		NodeSelector(make(map[string]string)).
		Obj()
	// podgroup

	pg4 := util.MakePodGroup().
		Name("pg4").
		Namespace("ns1").
		Queue("q4").
		MinMember(1).
		MinTaskMember(nil).
		Phase(schedulingv1beta1.PodGroupRunning).
		Obj()
	pg5 := util.MakePodGroup().
		Name("pg5").
		Namespace("ns1").
		Queue("q31").
		MinMember(1).
		MinTaskMember(nil).
		Phase(schedulingv1beta1.PodGroupRunning).
		Obj()
	pg6 := util.MakePodGroup().
		Name("pg6").
		Namespace("ns1").
		Queue("q32").
		MinMember(1).
		MinTaskMember(nil).
		Phase(schedulingv1beta1.PodGroupInqueue).
		Obj()
	pg7 := util.MakePodGroup().
		Name("pg7").
		Namespace("ns1").
		Queue("q32").
		MinMember(1).
		MinTaskMember(nil).
		Phase(schedulingv1beta1.PodGroupRunning).
		Obj()
	pg8 := util.MakePodGroup().
		Name("pg8").
		Namespace("ns1").
		Queue("q33").
		MinMember(1).
		MinTaskMember(nil).
		Phase(schedulingv1beta1.PodGroupInqueue).
		Obj()

	// resources for test case 5
	// queue

	queue5 := util.MakeQueue().State(schedulingv1beta1.QueueStateOpen).Name("q5").Parent("root").Deserved(nil).Capability(api.BuildResourceList("", "4Gi", []api.ScalarResource{}...)).Weight(1).Obj()
	queue51 := util.MakeQueue().State(schedulingv1beta1.QueueStateOpen).Name("q51").Parent("q5").Deserved(nil).Capability(api.BuildResourceList("", "2Gi", []api.ScalarResource{}...)).Weight(1).Obj()

	// podgroup
	pg9 := util.MakePodGroup().
		Name("pg9").
		Namespace("ns1").
		Queue("q51").
		MinMember(1).
		MinTaskMember(nil).
		Phase(schedulingv1beta1.PodGroupRunning).
		Obj()

	// pod
	p11 := util.MakePod().
		Namespace("ns1").
		Name("p11").
		NodeName("").
		PodPhase(corev1.PodPending).
		ResourceList(api.BuildResourceList("1", "")).
		GroupName("pg9").
		Labels(make(map[string]string)).
		NodeSelector(make(map[string]string)).
		Obj()

	// resources for test case 6
	// queue
	queue6 := util.MakeQueue().State(schedulingv1beta1.QueueStateOpen).Name("q6").Parent("root").Deserved(nil).Capability(api.BuildResourceList("2", "4Gi", []api.ScalarResource{}...)).Weight(1).Obj()

	// sub queue 61 and 62's capability is not specified, should be inherited from parent queue

	queue61 := util.MakeQueue().State(schedulingv1beta1.QueueStateOpen).Name("q61").Parent("q6").Deserved(nil).Capability(nil).Weight(1).Obj()
	queue62 := util.MakeQueue().State(schedulingv1beta1.QueueStateOpen).Name("q62").Parent("q6").Deserved(nil).Capability(nil).Weight(1).Obj()

	// podgroup
	pg10 := util.MakePodGroup().
		Name("pg10").
		Namespace("ns1").
		Queue("q61").
		MinResources(api.BuildResourceList("2", "4Gi")).
		MinMember(1).
		MinTaskMember(nil).
		Phase(schedulingv1beta1.PodGroupPending).
		Obj()
	pg11 := util.MakePodGroup().
		Name("pg11").
		Namespace("ns1").
		Queue("q62").
		MinResources(api.BuildResourceList("2", "4Gi")).
		MinMember(1).
		MinTaskMember(nil).
		Phase(schedulingv1beta1.PodGroupPending).
		Obj()
	// resources for test case 7
	// queue
	queue7 := util.MakeQueue().Name("q7").State(schedulingv1beta1.QueueStateOpen).Parent("root").Deserved(nil).Capability(api.BuildResourceList("6", "4Gi", []api.ScalarResource{}...)).Weight(1).Obj()

	// the sum of sub queue 71 and 72's guarantee exceeds the capacity of queue7, but should not panic
	queue71 := util.MakeQueue().Name("q71").State(schedulingv1beta1.QueueStateOpen).Parent("q7").Deserved(nil).Capability(api.BuildResourceList("6", "4Gi", []api.ScalarResource{}...)).Weight(1).Obj()
	queue72 := util.MakeQueue().Name("q72").State(schedulingv1beta1.QueueStateOpen).Parent("q7").Deserved(nil).Capability(api.BuildResourceList("6", "4Gi", []api.ScalarResource{}...)).Weight(1).Obj()

	queue71.Spec.Guarantee = schedulingv1beta1.Guarantee{
		Resource: corev1.ResourceList{
			corev1.ResourceCPU:    resource.MustParse("4"),
			corev1.ResourceMemory: resource.MustParse("3Gi"),
		},
	}
	queue72.Spec.Guarantee = schedulingv1beta1.Guarantee{
		Resource: corev1.ResourceList{
			corev1.ResourceCPU:    resource.MustParse("4"),
			corev1.ResourceMemory: resource.MustParse("3Gi"),
		},
	}

	// resources for test case 8

	queue8 := util.MakeQueue().Name("q8").State(schedulingv1beta1.QueueStateOpen).Parent("root").Deserved(api.BuildResourceList("2", "2Gi", []api.ScalarResource{{Name: "nvidia.com/gpu", Value: "8"}}...)).Capability(nil).Weight(1).Obj()
	queue81 := util.MakeQueue().Name("q81").State(schedulingv1beta1.QueueStateOpen).Parent("q8").Deserved(api.BuildResourceList("2", "2Gi", []api.ScalarResource{{Name: "nvidia.com/gpu", Value: "4"}}...)).Capability(nil).Weight(1).Obj()
	queue82 := util.MakeQueue().Name("q81").State(schedulingv1beta1.QueueStateOpen).Parent("q8").Deserved(api.BuildResourceList("2", "2Gi", []api.ScalarResource{{Name: "nvidia.com/gpu", Value: "4"}}...)).Capability(nil).Weight(1).Obj()

	// node
	gpuNode := util.MakeNode().
		Name("n-gpu").
		Allocatable(api.BuildResourceList("8", "8Gi", []api.ScalarResource{{Name: "nvidia.com/gpu", Value: "8"}, {Name: "pods", Value: "10"}}...)).
		Capacity(api.BuildResourceList("8", "8Gi", []api.ScalarResource{{Name: "nvidia.com/gpu", Value: "8"}, {Name: "pods", Value: "10"}}...)).
		Annotations(map[string]string{}).
		Labels(map[string]string{}).
		Obj()

	// podgroup
	pg12 := util.MakePodGroup().
		Name("pg12").
		Namespace("ns1").
		Queue("q81").
		MinMember(1).
		MinTaskMember(nil).
		Phase(schedulingv1beta1.PodGroupInqueue).
		Obj()

	// pod
	p12 := util.MakePod().
		Namespace("ns1").
		Name("p12").
		NodeName("").
		PodPhase(corev1.PodPending).
		ResourceList(api.BuildResourceList("2", "2Gi", []api.ScalarResource{{Name: "nvidia.com/gpu", Value: "1"}}...)).
		GroupName("pg12").
		Labels(make(map[string]string)).
		NodeSelector(make(map[string]string)).
		Obj()

	// resources for test case 9
	queue9 := util.MakeQueue().State(schedulingv1beta1.QueueStateOpen).Name("q9").Parent("root").Deserved(api.BuildResourceList("2", "2Gi", []api.ScalarResource{{Name: "nvidia.com/gpu", Value: "8"}, {Name: "hugepages-1Gi", Value: "0"}}...)).Capability(nil).Weight(1).Obj()
	queue91 := util.MakeQueue().State(schedulingv1beta1.QueueStateOpen).Name("q91").Parent("q9").Deserved(api.BuildResourceList("2", "2Gi", []api.ScalarResource{{Name: "nvidia.com/gpu", Value: "4"}, {Name: "hugepages-1Gi", Value: "0"}}...)).Capability(nil).Weight(1).Obj()

	// node
	n2 := util.MakeNode().
		Name("n2").
		Allocatable(api.BuildResourceList("8", "8Gi", []api.ScalarResource{{Name: "nvidia.com/gpu", Value: "8"}, {Name: "pods", Value: "10"}, {Name: "hugepages-1Gi", Value: "0"}}...)).
		Capacity(api.BuildResourceList("8", "8Gi", []api.ScalarResource{{Name: "nvidia.com/gpu", Value: "8"}, {Name: "pods", Value: "10"}, {Name: "hugepages-1Gi", Value: "0"}}...)).
		Annotations(map[string]string{}).
		Labels(map[string]string{}).
		Obj()
	// podgroup
	pg13 := util.MakePodGroup().
		Name("pg13").
		Namespace("ns1").
		Queue("q91").
		MinMember(1).
		MinTaskMember(nil).
		Phase(schedulingv1beta1.PodGroupInqueue).
		Obj()
	// pod
	p13 := util.MakePod().
		Namespace("ns1").
		Name("p13").
		NodeName("").
		PodPhase(corev1.PodPending).
		ResourceList(api.BuildResourceList("2", "2Gi", []api.ScalarResource{{Name: "nvidia.com/gpu", Value: "1"}}...)).
		GroupName("pg13").
		Labels(make(map[string]string)).
		NodeSelector(make(map[string]string)).
		Obj()
	// queue
	queue10 := util.MakeQueue().Name("q10").Parent("root").Deserved(nil).Capability(api.BuildResourceList("10", "4Gi", []api.ScalarResource{}...)).Weight(1).Obj()

	// resources for test case 11
	// queue
	case11_queue1 := util.MakeQueue().State(schedulingv1beta1.QueueStateOpen).Name("case11_queue1").Parent("root").Deserved(nil).Capability(nil).Weight(1).Obj()
	case11_queue11 := util.MakeQueue().State(schedulingv1beta1.QueueStateOpen).Name("case11_queue11").Parent("case11_queue1").Deserved(nil).Capability(api.BuildResourceList("4", "4Gi", []api.ScalarResource{{Name: "nvidia.com/gpu", Value: "4"}}...)).Weight(1).Obj()
	case11_queue12 := util.MakeQueue().State(schedulingv1beta1.QueueStateOpen).Name("case11_queue12").Parent("case11_queue1").Deserved(nil).Capability(api.BuildResourceList("4", "4Gi", []api.ScalarResource{{Name: "nvidia.com/gpu", Value: "4"}}...)).Weight(1).Obj()

	// podgroup

	pg14 := util.MakePodGroup().
		Name("pg14").
		Namespace("ns1").
		Queue("case11_queue11").
		MinMember(1).
		MinTaskMember(nil).
		Phase(schedulingv1beta1.PodGroupInqueue).
		Obj()
	pg15 := util.MakePodGroup().
		Name("pg15").
		Namespace("ns1").
		Queue("case11_queue12").
		MinMember(1).
		MinTaskMember(nil).
		Phase(schedulingv1beta1.PodGroupInqueue).
		Obj()

	// pod
	p14 := util.MakePod().
		Namespace("ns1").
		Name("p14").
		NodeName("").
		PodPhase(corev1.PodPending).
		ResourceList(api.BuildResourceList("1", "1Gi", []api.ScalarResource{{Name: "nvidia.com/gpu", Value: "4"}}...)).
		GroupName("pg14").
		Labels(make(map[string]string)).
		NodeSelector(make(map[string]string)).
		Obj()
	p15 := util.MakePod().
		Namespace("ns1").
		Name("p15").
		NodeName("").
		PodPhase(corev1.PodPending).
		ResourceList(api.BuildResourceList("1", "1Gi", []api.ScalarResource{{Name: "nvidia.com/gpu", Value: "4"}}...)).
		GroupName("pg15").
		Labels(make(map[string]string)).
		NodeSelector(make(map[string]string)).
		Obj()
	tests := []uthelper.TestCommonStruct{
		{
			Name:      "case0: Pod allocatable when queue is leaf queue",
			Plugins:   plugins,
			Pods:      []*corev1.Pod{p1},
			Nodes:     []*corev1.Node{n1},
			PodGroups: []*schedulingv1beta1.PodGroup{pg1},
			Queues:    []*schedulingv1beta1.Queue{root, queue1, queue2, queue11, queue12},
			ExpectBindMap: map[string]string{
				"ns1/p1": "n1",
			},
			ExpectBindsNum: 1,
		},
		{
			Name:           "case1: Pod not allocatable when queue is not leaf queue",
			Plugins:        plugins,
			Pods:           []*corev1.Pod{p2},
			Nodes:          []*corev1.Node{n1},
			PodGroups:      []*schedulingv1beta1.PodGroup{pg2},
			Queues:         []*schedulingv1beta1.Queue{root, queue1, queue2, queue11, queue12},
			ExpectBindMap:  map[string]string{},
			ExpectBindsNum: 0,
		},
		{
			Name:      "case2: Pod allocatable when queue has not exceed capability",
			Plugins:   plugins,
			Pods:      []*corev1.Pod{p3, p4},
			Nodes:     []*corev1.Node{n1},
			PodGroups: []*schedulingv1beta1.PodGroup{pg3},
			Queues:    []*schedulingv1beta1.Queue{root, queue3, queue4, queue31, queue32},
			ExpectBindMap: map[string]string{
				"ns1/p3": "n1",
				"ns1/p4": "n1",
			},
			ExpectBindsNum: 2,
		},
		{
			Name:      "case3: Can reclaim from other queues when allocated < deserved",
			Plugins:   plugins,
			Pods:      []*corev1.Pod{p5, p6, p7, p8},
			Nodes:     []*corev1.Node{n1},
			PodGroups: []*schedulingv1beta1.PodGroup{pg4, pg5, pg6},
			Queues:    []*schedulingv1beta1.Queue{root, queue3, queue31, queue32, queue4},
			ExpectPipeLined: map[string][]string{
				"ns1/pg6": {"n1"},
			},
			ExpectEvicted:  []string{"ns1/p7"},
			ExpectEvictNum: 1,
		},
		{
			Name:           "case4: Pod is not allocatable when ancestor queue's real capability not enough",
			Plugins:        plugins,
			Pods:           []*corev1.Pod{p6, p9, p10},
			Nodes:          []*corev1.Node{n1},
			PodGroups:      []*schedulingv1beta1.PodGroup{pg5, pg7, pg8},
			Queues:         []*schedulingv1beta1.Queue{root, queue3, queue31, queue32, queue33},
			ExpectBindMap:  map[string]string{},
			ExpectBindsNum: 0,
		},
		{
			Name:      "case5: If the capability cpu or memory is not specified, the value should be inherited from parent queue",
			Plugins:   plugins,
			Pods:      []*corev1.Pod{p11},
			Nodes:     []*corev1.Node{n1},
			PodGroups: []*schedulingv1beta1.PodGroup{pg9},
			Queues:    []*schedulingv1beta1.Queue{root, queue5, queue51},
			ExpectBindMap: map[string]string{
				"ns1/p11": "n1",
			},
			ExpectBindsNum: 1,
		},
		{
			Name:      "case6: podgroup can't be enqueued when any ancestor queue's capability is not enough",
			Plugins:   plugins,
			Nodes:     []*corev1.Node{n1},
			PodGroups: []*schedulingv1beta1.PodGroup{pg10, pg11},
			Queues:    []*schedulingv1beta1.Queue{root, queue6, queue61, queue62},
			ExpectStatus: map[api.JobID]scheduling.PodGroupPhase{
				"ns1/pg10": scheduling.PodGroupInqueue,
				"ns1/pg11": scheduling.PodGroupPending,
			},
		},
		{
			Name:    "case7: the sum of sub queue 71 and 72's guarantee exceeds the capacity of queue7, but should not panic",
			Plugins: plugins,
			Nodes:   []*corev1.Node{n1},
			Queues:  []*schedulingv1beta1.Queue{root, queue7, queue71, queue72},
		},
		{
			Name:      "case8: When the queue's deserved value has a scalar resource set, the check can pass",
			Plugins:   plugins,
			Nodes:     []*corev1.Node{gpuNode},
			PodGroups: []*schedulingv1beta1.PodGroup{pg12},
			Pods:      []*corev1.Pod{p12},
			Queues:    []*schedulingv1beta1.Queue{root, queue8, queue81, queue82},
			ExpectBindMap: map[string]string{
				"ns1/p12": "n-gpu",
			},
			ExpectBindsNum: 1,
		},
		{
			Name:      "case9: When some scalar resources are 0 in deserved, the check can still pass",
			Plugins:   plugins,
			Nodes:     []*corev1.Node{n2},
			PodGroups: []*schedulingv1beta1.PodGroup{pg13},
			Pods:      []*corev1.Pod{p13},
			Queues:    []*schedulingv1beta1.Queue{root, queue9, queue91},
			ExpectBindMap: map[string]string{
				"ns1/p13": "n2",
			},
			ExpectBindsNum: 1,
		},
		{
			Name:    "case10: root queue's capability > cluster total resource, but should not panic",
			Plugins: plugins,
			Nodes:   []*corev1.Node{n1},
			Queues:  []*schedulingv1beta1.Queue{root1, queue10},
		},
		{
			Name:      "case11: If the capability scalar resources is not specified, the value should be inherited from parent queue",
			Plugins:   plugins,
			Pods:      []*corev1.Pod{p14, p15},
			Nodes:     []*corev1.Node{n2},
			PodGroups: []*schedulingv1beta1.PodGroup{pg14, pg15},
			Queues:    []*schedulingv1beta1.Queue{root, case11_queue1, case11_queue11, case11_queue12},
			ExpectBindMap: map[string]string{
				"ns1/p14": "n2",
				"ns1/p15": "n2",
			},
			ExpectBindsNum: 2,
		},
	}

	tiers := []conf.Tier{
		{
			Plugins: []conf.PluginOption{
				{
					Name:               PluginName,
					EnabledAllocatable: &trueValue,
					EnablePreemptive:   &trueValue,
					EnabledReclaimable: &trueValue,
					EnabledQueueOrder:  &trueValue,
					EnabledHierarchy:   &trueValue,
					EnabledJobEnqueued: &trueValue,
				},
				{
					Name:             predicates.PluginName,
					EnabledPredicate: &trueValue,
				},
				{
					Name:               gang.PluginName,
					EnabledJobStarving: &trueValue,
				},
			},
		},
	}
	for i, test := range tests {
		t.Run(test.Name, func(t *testing.T) {
			test.RegisterSession(tiers, nil)
			defer test.Close()
			test.Run(actions)
			if err := test.CheckAll(i); err != nil {
				t.Fatal(err)
			}
		})
	}
}<|MERGE_RESOLUTION|>--- conflicted
+++ resolved
@@ -586,10 +586,7 @@
 	res0c1g := api.BuildResourceList("0", "1G")
 	res1c1g := api.BuildResourceList("1", "1G")
 	// pod
-<<<<<<< HEAD
-
-=======
->>>>>>> d5539371
+
 	p1 := util.MakePod().
 		Namespace("ns1").
 		Name("pod1").
@@ -651,11 +648,7 @@
 		NodeSelector(nil).
 		Obj()
 		// podgroup
-<<<<<<< HEAD
-
-=======
-	
->>>>>>> d5539371
+
 	pg1 := util.MakePodGroup().
 		Name("pg1").
 		Namespace("ns1").
