--- conflicted
+++ resolved
@@ -184,49 +184,10 @@
 				klog.Errorf("predicates, update pod %s/%s allocate to NOT EXIST node [%s]", pod.Namespace, pod.Name, nodeName)
 				return
 			}
-
-<<<<<<< HEAD
 			nodeInfo, ok := ssn.Nodes[nodeName]
 			if !ok {
 				klog.Errorf("Failed to get node %s info from cache", nodeName)
 				return
-=======
-			//predicate gpu sharing
-			if predicate.gpuSharingEnable && api.GetGPUMemoryOfPod(pod) > 0 {
-				if predicate.nodeLockEnable {
-					util.UseClient(ssn.KubeClient())
-					err := util.LockNode(nodeName, "gpu")
-					if err != nil {
-						klog.Errorf("node %s locked for lockname gpushare %s\n", nodeName, err.Error())
-						return
-					}
-				}
-
-				nodeInfo, ok := ssn.Nodes[nodeName]
-				if !ok {
-					klog.Errorf("Failed to get node %s info from cache", nodeName)
-					return
-				}
-				ids := predicateGPUbyMemory(pod, nodeInfo)
-				if len(ids) == 0 {
-					klog.Errorf("The node %s can't place the pod %s in ns %s", pod.Spec.NodeName, pod.Name, pod.Namespace)
-					return
-				}
-				id := ids[0]
-				patch := api.AddGPUIndexPatch([]int{id})
-				pod, err := kubeClient.CoreV1().Pods(pod.Namespace).Patch(context.TODO(), pod.Name, types.JSONPatchType, []byte(patch), metav1.PatchOptions{})
-				if err != nil {
-					klog.Errorf("Patch pod %s failed with patch %s: %v", pod.Name, patch, err)
-					return
-				}
-				dev, ok := nodeInfo.GPUDevices[id]
-				if !ok {
-					klog.Errorf("Failed to get GPU %d from node %s", id, nodeName)
-					return
-				}
-				dev.PodMap[string(pod.UID)] = pod
-				klog.V(4).Infof("predicates with gpu sharing, update pod %s/%s allocate to node [%s]", pod.Namespace, pod.Name, nodeName)
->>>>>>> a6055ef0
 			}
 			//predicate gpu sharing
 			if nodeInfo.SharedDevices[api.GPUSharingDevice].RequestInPod(pod) {
