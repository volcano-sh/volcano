--- conflicted
+++ resolved
@@ -147,30 +147,6 @@
 	snapshot := cache.Snapshot()
 
 	ssn.Jobs = snapshot.Jobs
-<<<<<<< HEAD
-=======
-	for _, job := range ssn.Jobs {
-		if job.PodGroup != nil {
-			ssn.podGroupStatus[job.UID] = *job.PodGroup.Status.DeepCopy()
-		}
-
-		if vjr := ssn.JobValid(job); vjr != nil {
-			if !vjr.Pass {
-				jc := &scheduling.PodGroupCondition{
-					Type:               scheduling.PodGroupUnschedulableType,
-					Status:             v1.ConditionTrue,
-					LastTransitionTime: metav1.Now(),
-					TransitionID:       string(ssn.UID),
-					Reason:             vjr.Reason,
-					Message:            vjr.Message,
-				}
-
-				if err := ssn.UpdatePodGroupCondition(job, jc); err != nil {
-					klog.Errorf("Failed to update job condition: %v", err)
-				}
-			}
->>>>>>> 06f505ca
-
 	ssn.NodeList = util.GetNodeList(snapshot.Nodes, snapshot.NodeList)
 	ssn.Nodes = snapshot.Nodes
 	ssn.CSINodesStatus = snapshot.CSINodesStatus
