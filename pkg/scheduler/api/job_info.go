/*
Copyright 2017 The Kubernetes Authors.
Copyright 2017-2025 The Volcano Authors.

Modifications made by Volcano authors:
- Added support for task roles and per-role minimum availability in gang scheduling
- Enhanced job lifecycle management with comprehensive status tracking
- Added resource topology awareness and NUMA support

Licensed under the Apache License, Version 2.0 (the "License");
you may not use this file except in compliance with the License.
You may obtain a copy of the License at

    http://www.apache.org/licenses/LICENSE-2.0

Unless required by applicable law or agreed to in writing, software
distributed under the License is distributed on an "AS IS" BASIS,
WITHOUT WARRANTIES OR CONDITIONS OF ANY KIND, either express or implied.
See the License for the specific language governing permissions and
limitations under the License.
*/

package api

import (
	"encoding/json"
	"errors"
	"fmt"
	"maps"
	"sort"
	"strconv"
	"strings"
	"time"

	v1 "k8s.io/api/core/v1"
	"k8s.io/apimachinery/pkg/api/equality"
	metav1 "k8s.io/apimachinery/pkg/apis/meta/v1"
	"k8s.io/apimachinery/pkg/types"
	utilfeature "k8s.io/apiserver/pkg/util/feature"
	"k8s.io/klog/v2"
	"k8s.io/kubernetes/pkg/features"
	"k8s.io/utils/ptr"

	batch "volcano.sh/apis/pkg/apis/batch/v1alpha1"
	"volcano.sh/apis/pkg/apis/scheduling"
	"volcano.sh/apis/pkg/apis/scheduling/v1beta1"
)

type subJobCondition func(*SubJobInfo) bool

// DisruptionBudget define job min pod available and max pod unavailable value
type DisruptionBudget struct {
	MinAvailable   string
	MaxUnavailable string
}

// NewDisruptionBudget create disruption budget for job
func NewDisruptionBudget(minAvailable, maxUnavailable string) *DisruptionBudget {
	disruptionBudget := &DisruptionBudget{
		MinAvailable:   minAvailable,
		MaxUnavailable: maxUnavailable,
	}
	return disruptionBudget
}

// Clone return a clone of DisruptionBudget
func (db *DisruptionBudget) Clone() *DisruptionBudget {
	return &DisruptionBudget{
		MinAvailable:   db.MinAvailable,
		MaxUnavailable: db.MaxUnavailable,
	}
}

// JobWaitingTime is maximum waiting time that a job could stay Pending in service level agreement
// when job waits longer than waiting time, it should enqueue at once, and cluster should reserve resources for it
const JobWaitingTime = "sla-waiting-time"

// TaskID is UID type for Task
type TaskID types.UID

// TransactionContext holds all the fields that needed by scheduling transaction
type TransactionContext struct {
	NodeName              string
	EvictionOccurred      bool
	JobAllocatedHyperNode string
	Status                TaskStatus
}

// ReservationContext holds all the fields that needed by reservation scheduling
type ReservationContext struct {
	ReservationTaskInfo  *TaskInfo
	ReservationNodeNames []string
}

// Clone returns a clone of TransactionContext
func (ctx *TransactionContext) Clone() *TransactionContext {
	if ctx == nil {
		return nil
	}
	clone := *ctx
	return &clone
}

type TopologyInfo struct {
	Policy string
	ResMap map[int]v1.ResourceList // key: numa ID
}

func (info *TopologyInfo) Clone() *TopologyInfo {
	copyInfo := &TopologyInfo{
		Policy: info.Policy,
		ResMap: make(map[int]v1.ResourceList),
	}

	for numaID, resList := range info.ResMap {
		copyInfo.ResMap[numaID] = resList.DeepCopy()
	}

	return copyInfo
}

// TaskInfo will have all infos about the task
type TaskInfo struct {
	UID TaskID
	Job JobID

	Name      string
	Namespace string
	TaskRole  string // value of "volcano.sh/task-spec"

	// Resreq is the resource that used when task running.
	Resreq *Resource
	// InitResreq is the resource that used to launch a task.
	InitResreq *Resource

	TransactionContext
	ReservationContext
	// LastTransaction holds the context of last scheduling transaction
	LastTransaction *TransactionContext

	Priority                    int32
	VolumeReady                 bool
	Preemptable                 bool
	BestEffort                  bool
	HasRestartableInitContainer bool
	SchGated                    bool

	// RevocableZone supports setting volcano.sh/revocable-zone annotation or label for pod/podgroup
	// we only support empty value or * value for this version and we will support specify revocable zone name for future releases
	// empty value means workload can not use revocable node
	// * value means workload can use all the revocable node for during node active revocable time.
	RevocableZone string

	NumaInfo *TopologyInfo
	Pod      *v1.Pod

	// CustomBindErrHandler is a custom callback func called when task bind err.
	CustomBindErrHandler func() error `json:"-"`
	// CustomBindErrHandlerSucceeded indicates whether CustomBindErrHandler is executed successfully.
	CustomBindErrHandlerSucceeded bool
}

func getJobID(pod *v1.Pod) JobID {
	if gn, found := pod.Annotations[v1beta1.KubeGroupNameAnnotationKey]; found && len(gn) != 0 {
		// Make sure Pod and PodGroup belong to the same namespace.
		jobID := fmt.Sprintf("%s/%s", pod.Namespace, gn)
		return JobID(jobID)
	}

	return ""
}

func getTaskRole(pod *v1.Pod) string {
	if pod == nil {
		return ""
	}
	if ts, found := pod.Annotations[batch.TaskSpecKey]; found && len(ts) != 0 {
		return ts
	}
	// keep searching pod labels, as it is also added in labels in job controller
	if ts, found := pod.Labels[batch.TaskSpecKey]; found && len(ts) != 0 {
		return ts
	}

	return ""
}

const TaskPriorityAnnotation = "volcano.sh/task-priority"

// NewTaskInfo creates new taskInfo object for a Pod
func NewTaskInfo(pod *v1.Pod) *TaskInfo {
	initResReq := GetPodResourceRequest(pod)
	resReq := initResReq
	bestEffort := initResReq.IsEmpty()
	preemptable := GetPodPreemptable(pod)
	revocableZone := GetPodRevocableZone(pod)
	topologyInfo := GetPodTopologyInfo(pod)
	role := getTaskRole(pod)
	hasRestartableInitContainer := hasRestartableInitContainer(pod)
	// initialize pod scheduling gates info here since it will not change in a scheduling cycle
	schGated := calSchedulingGated(pod)
	jobID := getJobID(pod)

	ti := &TaskInfo{
		UID:                         TaskID(pod.UID),
		Job:                         jobID,
		Name:                        pod.Name,
		Namespace:                   pod.Namespace,
		TaskRole:                    role,
		Priority:                    1,
		Pod:                         pod,
		Resreq:                      resReq,
		InitResreq:                  initResReq,
		Preemptable:                 preemptable,
		BestEffort:                  bestEffort,
		HasRestartableInitContainer: hasRestartableInitContainer,
		RevocableZone:               revocableZone,
		NumaInfo:                    topologyInfo,
		SchGated:                    schGated,
		TransactionContext: TransactionContext{
			NodeName: pod.Spec.NodeName,
			Status:   getTaskStatus(pod),
		},
	}

	if pod.Spec.Priority != nil {
		ti.Priority = *pod.Spec.Priority
	}

	if taskPriority, ok := pod.Annotations[TaskPriorityAnnotation]; ok {
		if priority, err := strconv.ParseInt(taskPriority, 10, 32); err == nil {
			ti.Priority = int32(priority)
		}
	}

	return ti
}

// GetTransactionContext get transaction context of a task
func (ti *TaskInfo) GetTransactionContext() TransactionContext {
	return ti.TransactionContext
}

// GenerateLastTxContext generate and set context of last transaction for a task
func (ti *TaskInfo) GenerateLastTxContext() {
	ctx := ti.GetTransactionContext()
	ti.LastTransaction = &ctx
}

// ClearLastTxContext clear context of last transaction for a task
func (ti *TaskInfo) ClearLastTxContext() {
	ti.LastTransaction = nil
}

// IsReservationTask returns true if the task is only for reservation
func (ti *TaskInfo) IsReservationTask() bool {
	if ti.Pod == nil || ti.Pod.Annotations == nil {
		return false
	}

	annotationValue, ok := ti.Pod.Annotations[v1beta1.VolcanoGroupReservationOnlyAnnotationKey]
	if !ok {
		return false
	}
	return annotationValue == "true"
}

func (ti *TaskInfo) IsUseReservationTask() bool {
	return ti.ReservationTaskInfo != nil
}

// Return if the pod of a task is scheduling gated by checking if length of sch gates is zero
// When the Pod is not yet created or sch gates field not set, return false
func calSchedulingGated(pod *v1.Pod) bool {
	// Only enable if features.PodSchedulingReadiness feature gate is enabled
	if utilfeature.DefaultFeatureGate.Enabled(features.PodSchedulingReadiness) {
		return pod != nil && pod.Spec.SchedulingGates != nil && len(pod.Spec.SchedulingGates) != 0
	}
	return false
}

func (ti *TaskInfo) SetPodResourceDecision() error {
	if ti.NumaInfo == nil || len(ti.NumaInfo.ResMap) == 0 {
		return nil
	}

	klog.V(4).Infof("%v/%v resource decision: %v", ti.Namespace, ti.Name, ti.NumaInfo.ResMap)
	decision := PodResourceDecision{
		NUMAResources: ti.NumaInfo.ResMap,
	}

	layout, err := json.Marshal(&decision)
	if err != nil {
		return err
	}

	metav1.SetMetaDataAnnotation(&ti.Pod.ObjectMeta, topologyDecisionAnnotation, string(layout[:]))
	return nil
}

func (ti *TaskInfo) UnsetPodResourceDecision() {
	delete(ti.Pod.Annotations, topologyDecisionAnnotation)
}

// Clone is used for cloning a task
func (ti *TaskInfo) Clone() *TaskInfo {
	return &TaskInfo{
		UID:                         ti.UID,
		Job:                         ti.Job,
		Name:                        ti.Name,
		Namespace:                   ti.Namespace,
		TaskRole:                    ti.TaskRole,
		Priority:                    ti.Priority,
		Pod:                         ti.Pod,
		Resreq:                      ti.Resreq.Clone(),
		InitResreq:                  ti.InitResreq.Clone(),
		VolumeReady:                 ti.VolumeReady,
		Preemptable:                 ti.Preemptable,
		BestEffort:                  ti.BestEffort,
		HasRestartableInitContainer: ti.HasRestartableInitContainer,
		RevocableZone:               ti.RevocableZone,
		NumaInfo:                    ti.NumaInfo.Clone(),
		SchGated:                    ti.SchGated,
		TransactionContext: TransactionContext{
			NodeName: ti.NodeName,
			Status:   ti.Status,
		},
		ReservationContext: ReservationContext{
			ReservationTaskInfo:  ti.ReservationTaskInfo,
			ReservationNodeNames: ti.ReservationNodeNames,
		},
		LastTransaction: ti.LastTransaction.Clone(),
	}
}

// hasRestartableInitContainer returns whether pod has restartable container.
func hasRestartableInitContainer(pod *v1.Pod) bool {
	for _, c := range pod.Spec.InitContainers {
		if c.RestartPolicy != nil && *c.RestartPolicy == v1.ContainerRestartPolicyAlways {
			return true
		}
	}
	return false
}

// String returns the taskInfo details in a string
func (ti TaskInfo) String() string {
	res := fmt.Sprintf("Task (%v:%v/%v): taskSpec %s, job %v, nodeName %v, status %v, pri %v, "+
		"resreq %v, preemptable %v, revocableZone %v",
		ti.UID, ti.Namespace, ti.Name, ti.TaskRole, ti.Job, ti.NodeName, ti.Status, ti.Priority,
		ti.Resreq, ti.Preemptable, ti.RevocableZone)

	if ti.NumaInfo != nil {
		res += fmt.Sprintf(", numaInfo %v", *ti.NumaInfo)
	}

	return res
}

// JobID is the type of JobInfo's ID.
type JobID types.UID

type TasksMap map[TaskID]*TaskInfo

// NodeResourceMap stores resource in a node
type NodeResourceMap map[string]*Resource

// JobInfo will have all info of a Job
type JobInfo struct {
	UID   JobID
	PgUID types.UID

	Name      string
	Namespace string

	Queue QueueID

	Priority int32

	MinAvailable int32

	WaitingTime *time.Duration

	JobFitErrors   string
	NodesFitErrors map[TaskID]*FitErrors

	AllocatedHyperNode string
	SubJobs            map[SubJobID]*SubJobInfo
	TaskToSubJob       map[TaskID]SubJobID
	MinSubJobs         map[SubJobGID]int32 // key is name of "PodGroup.Spec.SubGroupPolicy", value is minSubGroups

	// All tasks of the Job.
	TaskStatusIndex       map[TaskStatus]TasksMap
	Tasks                 TasksMap
	TaskMinAvailable      map[string]int32 // key is value of "volcano.sh/task-spec", value is number
	TaskMinAvailableTotal int32

	Allocated    *Resource
	TotalRequest *Resource

	CreationTimestamp metav1.Time
	PodGroup          *PodGroup

	ScheduleStartTimestamp metav1.Time

	Preemptable bool

	// RevocableZone support set volcano.sh/revocable-zone annotation or label for pod/podgroup
	// we only support empty value or * value for this version and we will support specify revocable zone name for future release
	// empty value means workload can not use revocable node
	// * value means workload can use all the revocable node for during node active revocable time.
	RevocableZone string
	Budget        *DisruptionBudget
}

// NewJobInfo creates a new jobInfo for set of tasks
func NewJobInfo(uid JobID, tasks ...*TaskInfo) *JobInfo {
	job := &JobInfo{
		UID:              uid,
		MinAvailable:     0,
		NodesFitErrors:   make(map[TaskID]*FitErrors),
		Allocated:        EmptyResource(),
		TotalRequest:     EmptyResource(),
		TaskStatusIndex:  map[TaskStatus]TasksMap{},
		Tasks:            TasksMap{},
		TaskMinAvailable: map[string]int32{},
		SubJobs:          map[SubJobID]*SubJobInfo{},
		TaskToSubJob:     map[TaskID]SubJobID{},
		MinSubJobs:       map[SubJobGID]int32{},
	}

	for _, task := range tasks {
		job.AddTaskInfo(task)
	}

	return job
}

// UnsetPodGroup removes podGroup details from a job
func (ji *JobInfo) UnsetPodGroup() {
	ji.PodGroup = nil

	clear(ji.SubJobs)
	for _, task := range ji.Tasks {
		ji.addTaskToSubJob(task)
	}
}

// SetPodGroup sets podGroup details to a job
func (ji *JobInfo) SetPodGroup(pg *PodGroup) {
	ji.Name = pg.Name
	ji.Namespace = pg.Namespace
	ji.MinAvailable = pg.Spec.MinMember
	ji.Queue = QueueID(pg.Spec.Queue)
	ji.CreationTimestamp = pg.GetCreationTimestamp()

	var err error
	ji.WaitingTime, err = ji.extractWaitingTime(pg, v1beta1.JobWaitingTime)
	if err != nil {
		klog.Warningf("Error occurs in parsing waiting time for job <%s/%s>, err: %s.",
			pg.Namespace, pg.Name, err.Error())
		ji.WaitingTime = nil
	}
	if ji.WaitingTime == nil {
		ji.WaitingTime, err = ji.extractWaitingTime(pg, JobWaitingTime)
		if err != nil {
			klog.Warningf("Error occurs in parsing waiting time for job <%s/%s>, err: %s.",
				pg.Namespace, pg.Name, err.Error())
			ji.WaitingTime = nil
		}
	}

	ji.Preemptable = ji.extractPreemptable(pg)
	ji.RevocableZone = ji.extractRevocableZone(pg)
	ji.Budget = ji.extractBudget(pg)

	ji.ParseMinMemberInfo(pg)

	oldPG := ji.PodGroup
	ji.PgUID = pg.UID
	ji.PodGroup = pg

	if oldPG == nil || !equality.Semantic.DeepEqual(oldPG.Spec.SubGroupPolicy, pg.Spec.SubGroupPolicy) {
		clear(ji.SubJobs)
		for _, task := range ji.Tasks {
			ji.addTaskToSubJob(task)
		}
		clear(ji.MinSubJobs)
		for _, policy := range pg.Spec.SubGroupPolicy {
			groupID := getSubJobGID(ji.UID, policy.Name)
			if policy.MinSubGroups == nil {
				ji.MinSubJobs[groupID] = 0
			} else {
				ji.MinSubJobs[groupID] = *policy.MinSubGroups
			}
		}
	}
}

// extractWaitingTime reads sla waiting time for job from podgroup annotations
// TODO: should also read from given field in volcano job spec
func (ji *JobInfo) extractWaitingTime(pg *PodGroup, waitingTimeKey string) (*time.Duration, error) {
	if _, exist := pg.Annotations[waitingTimeKey]; !exist {
		return nil, nil
	}

	jobWaitingTime, err := time.ParseDuration(pg.Annotations[waitingTimeKey])
	if err != nil {
		return nil, err
	}

	if jobWaitingTime <= 0 {
		return nil, errors.New("invalid sla waiting time")
	}

	return &jobWaitingTime, nil
}

// extractPreemptable return volcano.sh/preemptable value for job
func (ji *JobInfo) extractPreemptable(pg *PodGroup) bool {
	// check annotation first
	if len(pg.Annotations) > 0 {
		if value, found := pg.Annotations[v1beta1.PodPreemptable]; found {
			b, err := strconv.ParseBool(value)
			if err != nil {
				klog.Warningf("invalid %s=%s", v1beta1.PodPreemptable, value)
				return false
			}
			return b
		}
	}

	// it annotation does not exit, check label
	if len(pg.Labels) > 0 {
		if value, found := pg.Labels[v1beta1.PodPreemptable]; found {
			b, err := strconv.ParseBool(value)
			if err != nil {
				klog.Warningf("invalid %s=%s", v1beta1.PodPreemptable, value)
				return false
			}
			return b
		}
	}

	return false
}

// extractRevocableZone return volcano.sh/revocable-zone value for pod/podgroup
func (ji *JobInfo) extractRevocableZone(pg *PodGroup) string {
	// check annotation first
	if len(pg.Annotations) > 0 {
		if value, found := pg.Annotations[v1beta1.RevocableZone]; found {
			if value != "*" {
				return ""
			}
			return value
		}

		if value, found := pg.Annotations[v1beta1.PodPreemptable]; found {
			if b, err := strconv.ParseBool(value); err == nil && b {
				return "*"
			}
		}
	}

	return ""
}

// extractBudget return budget value for job
func (ji *JobInfo) extractBudget(pg *PodGroup) *DisruptionBudget {
	if len(pg.Annotations) > 0 {
		if value, found := pg.Annotations[v1beta1.JDBMinAvailable]; found {
			return NewDisruptionBudget(value, "")
		} else if value, found := pg.Annotations[v1beta1.JDBMaxUnavailable]; found {
			return NewDisruptionBudget("", value)
		}
	}

	return NewDisruptionBudget("", "")
}

// ParseMinMemberInfo set the information about job's min member
// 1. set number of each role to TaskMinAvailable
// 2. calculate sum of all roles' min members and set to TaskMinAvailableTotal
func (ji *JobInfo) ParseMinMemberInfo(pg *PodGroup) {
	taskMinAvailableTotal := int32(0)
	clear(ji.TaskMinAvailable)
	for task, member := range pg.Spec.MinTaskMember {
		ji.TaskMinAvailable[task] = member
		taskMinAvailableTotal += member
	}
	ji.TaskMinAvailableTotal = taskMinAvailableTotal
}

// GetMinResources return the min resources of podgroup.
func (ji *JobInfo) GetMinResources() *Resource {
	if ji.PodGroup.Spec.MinResources == nil {
		return EmptyResource()
	}

	return NewResource(*ji.PodGroup.Spec.MinResources)
}

// Get the total resources of tasks whose pod is scheduling gated
// By definition, if a pod is scheduling gated, it's status is Pending
func (ji *JobInfo) GetSchGatedPodResources() *Resource {
	res := EmptyResource()
	for _, task := range ji.Tasks {
		if task.SchGated {
			res.Add(task.Resreq)
		}
	}
	return res
}

// DeductSchGatedResources deduct resources of scheduling gated pod from Resource res;
// If resource is less than gated resources, return zero;
// Note: The purpose of this functionis to deduct the resources of scheduling gated tasks
// in a job when calculating inqueued resources so that it will not block other jobs from being inqueued.
func (ji *JobInfo) DeductSchGatedResources(res *Resource) *Resource {
	schGatedResource := ji.GetSchGatedPodResources()
	// Most jobs do not have any scheduling gated tasks, hence we add this short cut
	if schGatedResource.IsEmpty() {
		return res
	}

	result := res.Clone()
	// schGatedResource can be larger than MinResource because minAvailable of a job can be smaller than number of replica
	result.MilliCPU = max(result.MilliCPU-schGatedResource.MilliCPU, 0)
	result.Memory = max(result.Memory-schGatedResource.Memory, 0)

	// If a scalar resource is present in schGatedResource but not in minResource, skip it
	for name, resource := range res.ScalarResources {
		if schGatedRes, ok := schGatedResource.ScalarResources[name]; ok {
			result.ScalarResources[name] = max(resource-schGatedRes, 0)
		}
	}
	klog.V(3).Infof("Gated resources: %s, MinResource: %s: Result: %s", schGatedResource.String(), res.String(), result.String())
	return result
}

// GetElasticResources returns those partly resources in allocated which are more than its minResource
func (ji *JobInfo) GetElasticResources() *Resource {
	if ji.Allocated == nil {
		return EmptyResource()
	}
	minResource := ji.GetMinResources()
	elastic := ExceededPart(ji.Allocated, minResource)

	return elastic
}

func (ji *JobInfo) addTaskIndex(ti *TaskInfo) {
	if _, found := ji.TaskStatusIndex[ti.Status]; !found {
		ji.TaskStatusIndex[ti.Status] = TasksMap{}
	}
	ji.TaskStatusIndex[ti.Status][ti.UID] = ti
}

// AddTaskInfo is used to add a task to a job
func (ji *JobInfo) AddTaskInfo(ti *TaskInfo) {
	ji.Tasks[ti.UID] = ti
	ji.addTaskIndex(ti)
	ji.TotalRequest.Add(ti.Resreq)
	if AllocatedStatus(ti.Status) {
		ji.Allocated.Add(ti.Resreq)
	}
	ji.addTaskToSubJob(ti)
}

// UpdateTaskStatus is used to update task's status in a job.
// If error occurs both task and job are guaranteed to be in the original state.
func (ji *JobInfo) UpdateTaskStatus(task *TaskInfo, status TaskStatus) error {
	if err := validateStatusUpdate(task.Status, status); err != nil {
		return err
	}

	// First remove the task (if exist) from the task list.
	if _, found := ji.Tasks[task.UID]; found {
		if err := ji.DeleteTaskInfo(task); err != nil {
			return err
		}
	}

	// Update task's status to the target status once task addition is guaranteed to succeed.
	task.Status = status
	ji.AddTaskInfo(task)

	return nil
}

func (ji *JobInfo) deleteTaskIndex(ti *TaskInfo) {
	if tasks, found := ji.TaskStatusIndex[ti.Status]; found {
		delete(tasks, ti.UID)

		if len(tasks) == 0 {
			delete(ji.TaskStatusIndex, ti.Status)
		}
	}
}

// DeleteTaskInfo is used to delete a task from a job
func (ji *JobInfo) DeleteTaskInfo(ti *TaskInfo) error {
	if task, found := ji.Tasks[ti.UID]; found {
		ji.TotalRequest.Sub(task.Resreq)
		if AllocatedStatus(task.Status) {
			ji.Allocated.Sub(task.Resreq)
		}
		delete(ji.Tasks, task.UID)
		ji.deleteTaskIndex(task)
		ji.deleteTaskFromSubJob(ti)
		return nil
	}

	klog.Warningf("failed to find task <%v/%v> in job <%v/%v>", ti.Namespace, ti.Name, ji.Namespace, ji.Name)
	return nil
}

// Clone is used to clone a jobInfo object
func (ji *JobInfo) Clone() *JobInfo {
	info := &JobInfo{
		UID:       ji.UID,
		PgUID:     ji.PgUID,
		Name:      ji.Name,
		Namespace: ji.Namespace,
		Queue:     ji.Queue,
		Priority:  ji.Priority,

		MinAvailable:   ji.MinAvailable,
		WaitingTime:    ji.WaitingTime,
		JobFitErrors:   ji.JobFitErrors,
		NodesFitErrors: make(map[TaskID]*FitErrors),
		Allocated:      EmptyResource(),
		TotalRequest:   EmptyResource(),

		PodGroup: ji.PodGroup.Clone(),

		TaskStatusIndex:       map[TaskStatus]TasksMap{},
		TaskMinAvailable:      make(map[string]int32, len(ji.TaskMinAvailable)),
		TaskMinAvailableTotal: ji.TaskMinAvailableTotal,
		Tasks:                 TasksMap{},
		Preemptable:           ji.Preemptable,
		RevocableZone:         ji.RevocableZone,
		Budget:                ji.Budget.Clone(),
		AllocatedHyperNode:    ji.AllocatedHyperNode,
		SubJobs:               map[SubJobID]*SubJobInfo{},
		TaskToSubJob:          map[TaskID]SubJobID{},
		MinSubJobs:            maps.Clone(ji.MinSubJobs),
	}

	ji.CreationTimestamp.DeepCopyInto(&info.CreationTimestamp)

	for task, minAvailable := range ji.TaskMinAvailable {
		info.TaskMinAvailable[task] = minAvailable
	}
	for _, task := range ji.Tasks {
		info.AddTaskInfo(task.Clone())
	}

	for subJobID, subJob := range ji.SubJobs {
		if sji, found := info.SubJobs[subJobID]; found {
			sji.CloneStatusFrom(subJob)
		} else {
			klog.Errorf("Failed to clone subJob %s for job %s", subJob.UID, ji.UID)
		}
	}

	return info
}

// String returns a jobInfo object in string format
func (ji JobInfo) String() string {
	res := ""

	i := 0
	for _, task := range ji.Tasks {
		res += fmt.Sprintf("\n\t %d: %v", i, task)
		i++
	}

	return fmt.Sprintf("Job (%v): namespace %v (%v), name %v, minAvailable %d, podGroup %+v, preemptable %+v, revocableZone %+v, minAvailable %+v, maxAvailable %+v",
		ji.UID, ji.Namespace, ji.Queue, ji.Name, ji.MinAvailable, ji.PodGroup, ji.Preemptable, ji.RevocableZone, ji.Budget.MinAvailable, ji.Budget.MaxUnavailable) + res
}

// FitError returns detailed information on why a job's task failed to fit on
// each available node
func (ji *JobInfo) FitError() string {
	sortReasonsHistogram := func(reasons map[string]int) []string {
		reasonStrings := []string{}
		for k, v := range reasons {
			reasonStrings = append(reasonStrings, fmt.Sprintf("%v %v", v, k))
		}
		sort.Strings(reasonStrings)
		return reasonStrings
	}

	// Stat histogram for all tasks of the job
	reasons := make(map[string]int)
	for status, taskMap := range ji.TaskStatusIndex {
		reasons[status.String()] += len(taskMap)
	}
	reasons["minAvailable"] = int(ji.MinAvailable)
	reasonMsg := fmt.Sprintf("%v, %v", scheduling.PodGroupNotReady, strings.Join(sortReasonsHistogram(reasons), ", "))

	// Stat histogram for pending tasks only
	reasons = make(map[string]int)
	for uid := range ji.TaskStatusIndex[Pending] {
		reason, _, _ := ji.TaskSchedulingReason(uid)
		reasons[reason]++
	}
	if len(reasons) > 0 {
		reasonMsg += "; " + fmt.Sprintf("%s: %s", Pending.String(), strings.Join(sortReasonsHistogram(reasons), ", "))
	}

	// record the original reason: such as can not enqueue or failed reasons of first pod failed to predicated
	if ji.JobFitErrors != "" {
		reasonMsg += ". Origin reason is: " + ji.JobFitErrors
	} else {
		for _, taskInfo := range ji.Tasks {
			fitError := ji.NodesFitErrors[taskInfo.UID]
			if fitError != nil {
				reasonMsg += fmt.Sprintf(". Origin reason is %v: %v", taskInfo.Name, fitError.Error())
				break
			}
		}
	}

	return reasonMsg
}

// TaskSchedulingReason get detailed reason and message of the given task
// It returns detailed reason and message for tasks based on last scheduling transaction.
func (ji *JobInfo) TaskSchedulingReason(tid TaskID) (reason, msg, nominatedNodeName string) {
	taskInfo, exists := ji.Tasks[tid]
	if !exists {
		return "", "", ""
	}

	// Get detailed scheduling reason based on LastTransaction
	ctx := taskInfo.GetTransactionContext()
	if taskInfo.LastTransaction != nil {
		ctx = *taskInfo.LastTransaction
	}

	msg = ji.JobFitErrors
	switch status := ctx.Status; status {
	case Allocated:
		// Pod is schedulable
		msg = fmt.Sprintf("Pod %s/%s can possibly be assigned to %s, once minAvailable is satisfied", taskInfo.Namespace, taskInfo.Name, ctx.NodeName)
		return PodReasonSchedulable, msg, ""
	case Pipelined:
		msg = fmt.Sprintf("Pod %s/%s can possibly be assigned to %s, once resource is released and minAvailable is satisfied", taskInfo.Namespace, taskInfo.Name, ctx.NodeName)
		if ctx.EvictionOccurred {
			nominatedNodeName = ctx.NodeName
		}
		return PodReasonUnschedulable, msg, nominatedNodeName
	case Pending:
		if fe := ji.NodesFitErrors[tid]; fe != nil {
			// Pod is unschedulable
			return PodReasonUnschedulable, fe.Error(), ""
		}
		// Pod is not scheduled yet, keep UNSCHEDULABLE as the reason to support cluster autoscaler
		return PodReasonUnschedulable, msg, ""
	default:
		return status.String(), msg, ""
	}
}

// ReadyTaskNum returns the number of tasks that are ready or that is best-effort.
func (ji *JobInfo) ReadyTaskNum() int32 {
	occupied := 0
	occupied += len(ji.TaskStatusIndex[Bound])
	occupied += len(ji.TaskStatusIndex[Binding])
	occupied += len(ji.TaskStatusIndex[Running])
	occupied += len(ji.TaskStatusIndex[Allocated])
	occupied += len(ji.TaskStatusIndex[Succeeded])

	return int32(occupied)
}

// WaitingTaskNum returns the number of tasks that are pipelined.
func (ji *JobInfo) WaitingTaskNum() int32 {
	return int32(len(ji.TaskStatusIndex[Pipelined]))
}

func (ji *JobInfo) PendingBestEffortTaskNum() int32 {
	count := 0
	for _, task := range ji.TaskStatusIndex[Pending] {
		if task.BestEffort {
			count++
		}
	}
	return int32(count)
}

func (ji *JobInfo) AllocatedTaskNum() int32 {
	count := 0
	for status, tasks := range ji.TaskStatusIndex {
		if AllocatedStatus(status) {
			count += len(tasks)
		}
	}
	return int32(count)
}

// FitFailedRoles returns the job roles' failed fit records
func (ji *JobInfo) FitFailedRoles(subJob SubJobID) map[string]struct{} {
	failedRoles := map[string]struct{}{}
	for tid := range ji.NodesFitErrors {
		if ji.TaskToSubJob[tid] != subJob {
			continue
		}
		task := ji.Tasks[tid]
		failedRoles[task.TaskRole] = struct{}{}
	}
	return failedRoles
}

// TaskHasFitErrors checks if the task has fit errors and can continue try predicating
func (ji *JobInfo) TaskHasFitErrors(subJob SubJobID, task *TaskInfo) bool {
	// if the task didn't set the spec key, should not use the cache
	if len(task.TaskRole) == 0 {
		return false
	}

	_, exist := ji.FitFailedRoles(subJob)[task.TaskRole]
	return exist
}

// NeedContinueAllocating checks whether it can continue on allocating for current job
// when its one pod predicated failed, there are two cases to continue:
//  1. job's total allocatable number meet its minAvailable(each task role has no independent minMember setting):
//     because there are cases that some of the pods are not allocatable, but other pods are allocatable and
//     the number of this kind pods can meet the gang-scheduling
//  2. each task's allocable number meet its independent minAvailable
//     this is for the case that each task role has its own independent minMember.
//     eg, current role's pod has a failed predicating result but its allocated number has meet its minMember,
//     the other roles' pods which have no failed predicating results can continue on
//
// performance analysis:
//
//	As the failed predicating role has been pre-checked when it was popped from queue,
//	this function will only be called at most as the number of roles in this job.
func (ji *JobInfo) NeedContinueAllocating(subJobID SubJobID) bool {
	// Ensures all tasks must be running; if any pod allocation fails, further execution stops
	if int(ji.MinAvailable) == len(ji.Tasks) {
		return false
	}
	if subJob, found := ji.SubJobs[subJobID]; found {
		if int(subJob.MinAvailable) >= len(subJob.Tasks) {
			return false
		}
	}

	// todo: job contains subJob policy does not supports the strategies below
	if ji.ContainsSubJobPolicy() {
		return true
	}

	failedRoles := ji.FitFailedRoles(subJobID)

	pending := map[string]int32{}
	for _, task := range ji.TaskStatusIndex[Pending] {
		pending[task.TaskRole]++
	}
	// 1. don't consider each role's min, just consider total allocatable number vs job's MinAvailable
	if ji.MinAvailable < ji.TaskMinAvailableTotal {
		left := int32(0)
		for role, cnt := range pending {
			if _, ok := failedRoles[role]; !ok {
				left += cnt
			}
		}
		return ji.ReadyTaskNum()+left >= ji.MinAvailable
	}

	// 2. if each task role has its independent minMember, check it
	allocated := ji.getJobAllocatedRoles()
	for role := range failedRoles {
		min := ji.TaskMinAvailable[role]
		if min == 0 {
			continue
		}
		// current role predicated failed and it means the left task with same role can not be allocated,
		// and allocated number less than minAvailable, it can not be ready
		if allocated[role] < min {
			return false
		}
	}

	return true
}

// getJobAllocatedRoles returns result records each role's allocated number
func (ji *JobInfo) getJobAllocatedRoles() map[string]int32 {
	occupiedMap := map[string]int32{}
	for status, tasks := range ji.TaskStatusIndex {
		if AllocatedStatus(status) ||
			status == Succeeded {
			for _, task := range tasks {
				occupiedMap[task.TaskRole]++
			}
			continue
		}

		if status == Pending {
			for _, task := range tasks {
				if task.InitResreq.IsEmpty() {
					occupiedMap[task.TaskRole]++
				}
			}
		}
	}
	return occupiedMap
}

// CheckTaskValid returns whether each task of job is valid.
func (ji *JobInfo) CheckTaskValid() bool {
	// if job minAvailable is less than sum of(task minAvailable), skip this check
	if ji.MinAvailable < ji.TaskMinAvailableTotal {
		return true
	}

	actual := map[string]int32{}
	for status, tasks := range ji.TaskStatusIndex {
		if AllocatedStatus(status) ||
			status == Succeeded ||
			status == Pipelined ||
			status == Pending {
			for _, task := range tasks {
				actual[task.TaskRole]++
			}
		}
	}

	klog.V(4).Infof("job %s/%s actual: %+v, ji.TaskMinAvailable: %+v", ji.Name, ji.Namespace, actual, ji.TaskMinAvailable)
	for task, minAvailable := range ji.TaskMinAvailable {
		if minAvailable == 0 {
			continue
		}
		if act, ok := actual[task]; !ok || act < minAvailable {
			return false
		}
	}

	return true
}

// CheckTaskReady return whether each task of job is ready.
func (ji *JobInfo) CheckTaskReady() bool {
	if ji.MinAvailable < ji.TaskMinAvailableTotal {
		return true
	}
	occupiedMap := ji.getJobAllocatedRoles()
	for taskSpec, minNum := range ji.TaskMinAvailable {
		if occupiedMap[taskSpec] < minNum {
			klog.V(4).Infof("Job %s/%s Task %s occupied %v less than task min available", ji.Namespace, ji.Name, taskSpec, occupiedMap[taskSpec])
			return false
		}
	}
	return true
}

// CheckTaskPipelined return whether each task of job is pipelined.
func (ji *JobInfo) CheckTaskPipelined() bool {
	if ji.MinAvailable < ji.TaskMinAvailableTotal {
		return true
	}
	occupiedMap := map[string]int32{}
	for status, tasks := range ji.TaskStatusIndex {
		if AllocatedStatus(status) ||
			status == Succeeded ||
			status == Pipelined {
			for _, task := range tasks {
				occupiedMap[task.TaskRole]++
			}
			continue
		}

		if status == Pending {
			for _, task := range tasks {
				if task.InitResreq.IsEmpty() {
					occupiedMap[task.TaskRole]++
				}
			}
		}
	}
	for taskSpec, minNum := range ji.TaskMinAvailable {
		if occupiedMap[taskSpec] < minNum {
			klog.V(4).Infof("Job %s/%s Task %s occupied %v less than task min available", ji.Namespace, ji.Name, taskSpec, occupiedMap[taskSpec])
			return false
		}
	}
	return true
}

// CheckTaskStarving return whether job has at least one task which is starving.
func (ji *JobInfo) CheckTaskStarving() bool {
	if ji.MinAvailable < ji.TaskMinAvailableTotal {
		return true
	}
	occupiedMap := map[string]int32{}
	for status, tasks := range ji.TaskStatusIndex {
		if AllocatedStatus(status) ||
			status == Succeeded ||
			status == Pipelined {
			for _, task := range tasks {
				occupiedMap[task.TaskRole]++
			}
			continue
		}
	}
	for taskSpec, minNum := range ji.TaskMinAvailable {
		if occupiedMap[taskSpec] < minNum {
			klog.V(4).Infof("Job %s/%s Task %s occupied %v less than task min available", ji.Namespace, ji.Name, taskSpec, occupiedMap[taskSpec])
			return true
		}
	}
	return false
}

// ValidTaskNum returns the number of tasks that are valid.
func (ji *JobInfo) ValidTaskNum() int32 {
	occupied := 0
	for status, tasks := range ji.TaskStatusIndex {
		if AllocatedStatus(status) ||
			status == Succeeded ||
			status == Pipelined ||
			status == Pending {
			occupied += len(tasks)
		}
	}

	return int32(occupied)
}

func (ji *JobInfo) CheckSubJobValid() bool {
	subJobs := map[SubJobGID]int32{}
	for _, subJob := range ji.SubJobs {
		if _, ok := subJobs[subJob.GID]; !ok {
			subJobs[subJob.GID] = 0
		}
		subJobs[subJob.GID]++
	}
	for subJobGID, minSubJobs := range ji.MinSubJobs {
		if subJobs[subJobGID] < minSubJobs {
			return false
		}
	}
	return true
}

func (ji *JobInfo) checkSubJobCondition(condition subJobCondition) error {
	allocatedSubJobs := map[SubJobGID]int32{}
	for _, subJob := range ji.SubJobs {
		if _, ok := allocatedSubJobs[subJob.GID]; !ok {
			allocatedSubJobs[subJob.GID] = 0
		}
		if condition(subJob) {
			allocatedSubJobs[subJob.GID]++
		}
	}
	for subJobGID, minSubJobs := range ji.MinSubJobs {
		if minSubJobs == 0 {
			continue
		}
		if allocatedSubJobs[subJobGID] < minSubJobs {
			return fmt.Errorf("the number of allocated subGroups %d is less than the number of subGroups %d with the minSubGroups attribute in subGroupPolicy %s.",
				allocatedSubJobs[subJobGID], minSubJobs, subJobGID)
		}
	}
	return nil
}

func (ji *JobInfo) CheckSubJobReady() bool {
	if err := ji.checkSubJobCondition(func(subJob *SubJobInfo) bool {
		return subJob.IsReady()
	}); err != nil {
		klog.V(4).Infof("Job %s/%s SubJob not ready, reason: %v", ji.Namespace, ji.Name, err.Error())
		return false
	}
	return true
}

func (ji *JobInfo) CheckSubJobPipelined() bool {
	if err := ji.checkSubJobCondition(func(subJob *SubJobInfo) bool {
		return subJob.IsPipelined()
	}); err != nil {
		klog.V(4).Infof("Job %s/%s SubJob not pipelined, reason: %v", ji.Namespace, ji.Name, err.Error())
		return false
	}
	return true
}

func (ji *JobInfo) IsReady() bool {
	return ji.ReadyTaskNum()+ji.PendingBestEffortTaskNum() >= ji.MinAvailable
}

func (ji *JobInfo) IsPipelined() bool {
	return ji.WaitingTaskNum()+ji.ReadyTaskNum()+ji.PendingBestEffortTaskNum() >= ji.MinAvailable
}

func (ji *JobInfo) IsStarving() bool {
	return ji.WaitingTaskNum()+ji.ReadyTaskNum() < ji.MinAvailable
}

// IsPending returns whether job is in pending status
func (ji *JobInfo) IsPending() bool {
	return ji.PodGroup == nil ||
		ji.PodGroup.Status.Phase == scheduling.PodGroupPending ||
		ji.PodGroup.Status.Phase == ""
}

// HasPendingTasks return whether job has pending tasks
func (ji *JobInfo) HasPendingTasks() bool {
	return len(ji.TaskStatusIndex[Pending]) != 0
}

// IsHardTopologyMode return whether the job's network topology mode is hard and also return the highest allowed tier
func (ji *JobInfo) IsHardTopologyMode() (bool, int) {
	if ji.PodGroup == nil || ji.PodGroup.Spec.NetworkTopology == nil || ji.PodGroup.Spec.NetworkTopology.HighestTierAllowed == nil {
		return false, 0
	}

	return ji.PodGroup.Spec.NetworkTopology.Mode == scheduling.HardNetworkTopologyMode, *ji.PodGroup.Spec.NetworkTopology.HighestTierAllowed
}

// IsSoftTopologyMode returns whether the job has configured network topologies with soft mode.
func (ji *JobInfo) IsSoftTopologyMode() bool {
	if ji.PodGroup == nil || ji.PodGroup.Spec.NetworkTopology == nil {
		return false
	}
	return ji.PodGroup.Spec.NetworkTopology.Mode == scheduling.SoftNetworkTopologyMode
}

// WithNetworkTopology returns whether the job has configured network topologies
func (ji *JobInfo) WithNetworkTopology() bool {
	return ji.PodGroup != nil && ji.PodGroup.Spec.NetworkTopology != nil
}

// ResetFitErr will set job and node fit err to nil.
func (ji *JobInfo) ResetFitErr() {
	ji.JobFitErrors = ""
	ji.NodesFitErrors = make(map[TaskID]*FitErrors)
}

<<<<<<< HEAD
func (ji *JobInfo) GetReservationName() string {
	if ji.PodGroup == nil || ji.PodGroup.Annotations == nil {
		return ""
	}
	annotationValue, ok := ji.PodGroup.Annotations[v1beta1.VolcanoGroupTargetReservationAnnotationKey]
	if !ok {
		return ""
	}
	return annotationValue
}

func (ji *JobInfo) SetReservation(reservation *ReservationInfo) {
	if ji.PodGroup == nil {
		return
	}
	if ji.PodGroup.Annotations == nil {
		ji.PodGroup.Annotations = make(map[string]string)
	}
	ji.PodGroup.Annotations[v1beta1.VolcanoGroupTargetReservationAnnotationKey] = reservation.Reservation.Name
}

func (ji *JobInfo) IsUseReservation() bool {
	return ji.GetReservationName() != ""
=======
// ResetSubJobFitErr will set subJob's node fit err to nil.
func (ji *JobInfo) ResetSubJobFitErr(subJob SubJobID) {
	maps.DeleteFunc(ji.NodesFitErrors, func(taskID TaskID, _ *FitErrors) bool {
		return ji.TaskToSubJob[taskID] == subJob
	})
}

func (ji *JobInfo) DefaultSubJobGID() SubJobGID {
	return SubJobGID(ji.UID)
}

func (ji *JobInfo) DefaultSubJobID() SubJobID {
	return SubJobID(ji.UID)
}

func (ji *JobInfo) getOrCreateDefaultSubJob() *SubJobInfo {
	defaultSubJobGID := ji.DefaultSubJobGID()
	defaultSubJob := ji.DefaultSubJobID()
	if _, found := ji.SubJobs[defaultSubJob]; !found {
		policy := &scheduling.SubGroupPolicySpec{}
		if !ji.ContainsSubJobPolicy() {
			policy.SubGroupSize = ptr.To(ji.MinAvailable)
		}
		if ji.PodGroup != nil && ji.PodGroup.Spec.NetworkTopology != nil {
			policy.NetworkTopology = ji.PodGroup.Spec.NetworkTopology.DeepCopy()
		}
		ji.SubJobs[defaultSubJob] = NewSubJobInfo(defaultSubJobGID, defaultSubJob, ji.UID, policy, nil)
	}
	return ji.SubJobs[defaultSubJob]
}

func (ji *JobInfo) getOrCreateSubJob(ti *TaskInfo) *SubJobInfo {
	if ji.PodGroup == nil {
		return ji.getOrCreateDefaultSubJob()
	}

	for _, policy := range ji.PodGroup.Spec.SubGroupPolicy {
		if matchValues := getSubJobMatchValues(policy, ti.Pod); len(matchValues) > 0 {
			groupID := getSubJobGID(ji.UID, policy.Name)
			subJobID := getSubJobID(ji.UID, policy.Name, matchValues)
			if _, found := ji.SubJobs[subJobID]; !found {
				ji.SubJobs[subJobID] = NewSubJobInfo(groupID, subJobID, ji.UID, &policy, matchValues)
			}
			return ji.SubJobs[subJobID]
		}
	}

	return ji.getOrCreateDefaultSubJob()
}

func (ji *JobInfo) addTaskToSubJob(ti *TaskInfo) {
	subJob := ji.getOrCreateSubJob(ti)
	subJob.addTask(ti)

	ji.TaskToSubJob[ti.UID] = subJob.UID
}

func (ji *JobInfo) deleteTaskFromSubJob(ti *TaskInfo) {
	subJobID := ji.TaskToSubJob[ti.UID]
	if subJob, found := ji.SubJobs[subJobID]; found {
		subJob.deleteTask(ti)
	}

	delete(ji.TaskToSubJob, ti.UID)
}

// ContainsSubJobPolicy returns whether the job has any other subJobs besides the virtual default subJob
func (ji *JobInfo) ContainsSubJobPolicy() bool {
	if ji.PodGroup == nil {
		return false
	}
	return len(ji.PodGroup.Spec.SubGroupPolicy) > 0
}

// ContainsHardTopologyInSubJob returns whether the subJobs in the job contain hard network topology
func (ji *JobInfo) ContainsHardTopologyInSubJob() bool {
	if ji.PodGroup == nil {
		return false
	}

	for _, policy := range ji.PodGroup.Spec.SubGroupPolicy {
		if policy.NetworkTopology != nil && policy.NetworkTopology.Mode == scheduling.HardNetworkTopologyMode &&
			policy.NetworkTopology.HighestTierAllowed != nil {
			return true
		}
	}
	return false
}

// ContainsHardTopology returns whether the job and the subJobs in the job contain hard network topology
func (ji *JobInfo) ContainsHardTopology() bool {
	if hard, _ := ji.IsHardTopologyMode(); hard || ji.ContainsHardTopologyInSubJob() {
		return true
	}
	return false
}

// ContainsNetworkTopologyInSubJob returns whether the subJobs in the job contain network topology
func (ji *JobInfo) ContainsNetworkTopologyInSubJob() bool {
	if ji.PodGroup == nil {
		return false
	}

	for _, policy := range ji.PodGroup.Spec.SubGroupPolicy {
		if policy.NetworkTopology != nil {
			return true
		}
	}
	return false
}

// ContainsNetworkTopology returns whether the job and the subJobs in the job contain network topology
func (ji *JobInfo) ContainsNetworkTopology() bool {
	return ji.WithNetworkTopology() || ji.ContainsNetworkTopologyInSubJob()
>>>>>>> 3275f8aa
}<|MERGE_RESOLUTION|>--- conflicted
+++ resolved
@@ -1244,31 +1244,6 @@
 	ji.NodesFitErrors = make(map[TaskID]*FitErrors)
 }
 
-<<<<<<< HEAD
-func (ji *JobInfo) GetReservationName() string {
-	if ji.PodGroup == nil || ji.PodGroup.Annotations == nil {
-		return ""
-	}
-	annotationValue, ok := ji.PodGroup.Annotations[v1beta1.VolcanoGroupTargetReservationAnnotationKey]
-	if !ok {
-		return ""
-	}
-	return annotationValue
-}
-
-func (ji *JobInfo) SetReservation(reservation *ReservationInfo) {
-	if ji.PodGroup == nil {
-		return
-	}
-	if ji.PodGroup.Annotations == nil {
-		ji.PodGroup.Annotations = make(map[string]string)
-	}
-	ji.PodGroup.Annotations[v1beta1.VolcanoGroupTargetReservationAnnotationKey] = reservation.Reservation.Name
-}
-
-func (ji *JobInfo) IsUseReservation() bool {
-	return ji.GetReservationName() != ""
-=======
 // ResetSubJobFitErr will set subJob's node fit err to nil.
 func (ji *JobInfo) ResetSubJobFitErr(subJob SubJobID) {
 	maps.DeleteFunc(ji.NodesFitErrors, func(taskID TaskID, _ *FitErrors) bool {
@@ -1383,5 +1358,30 @@
 // ContainsNetworkTopology returns whether the job and the subJobs in the job contain network topology
 func (ji *JobInfo) ContainsNetworkTopology() bool {
 	return ji.WithNetworkTopology() || ji.ContainsNetworkTopologyInSubJob()
->>>>>>> 3275f8aa
+}
+
+
+func (ji *JobInfo) GetReservationName() string {
+	if ji.PodGroup == nil || ji.PodGroup.Annotations == nil {
+		return ""
+	}
+	annotationValue, ok := ji.PodGroup.Annotations[v1beta1.VolcanoGroupTargetReservationAnnotationKey]
+	if !ok {
+		return ""
+	}
+	return annotationValue
+}
+
+func (ji *JobInfo) SetReservation(reservation *ReservationInfo) {
+	if ji.PodGroup == nil {
+		return
+	}
+	if ji.PodGroup.Annotations == nil {
+		ji.PodGroup.Annotations = make(map[string]string)
+	}
+	ji.PodGroup.Annotations[v1beta1.VolcanoGroupTargetReservationAnnotationKey] = reservation.Reservation.Name
+}
+
+func (ji *JobInfo) IsUseReservation() bool {
+	return ji.GetReservationName() != ""
 }