/*
 Copyright 2023 The Volcano Authors.

 Licensed under the Apache License, Version 2.0 (the "License");
 you may not use this file except in compliance with the License.
 You may obtain a copy of the License at

     http://www.apache.org/licenses/LICENSE-2.0

 Unless required by applicable law or agreed to in writing, software
 distributed under the License is distributed on an "AS IS" BASIS,
 WITHOUT WARRANTIES OR CONDITIONS OF ANY KIND, either express or implied.
 See the License for the specific language governing permissions and
 limitations under the License.
*/

package api

import (
	v1 "k8s.io/api/core/v1"
	"k8s.io/client-go/kubernetes"

	"volcano.sh/volcano/pkg/scheduler/api/devices/nvidia/gpushare"
	"volcano.sh/volcano/pkg/scheduler/api/devices/nvidia/vgpu4pd"
)

const (
	GPUSharingDevice = "GpuShare"
)

type Devices interface {
	//following two functions used in node_info
	//AddResource is to add the corresponding device resource of this 'pod' into current scheduler cache
	AddResource(pod *v1.Pod)
	//SubResoure is to substract the corresponding device resource of this 'pod' from current scheduler cache
	SubResource(pod *v1.Pod)

	//following four functions used in predicate
	//HasDeviceRequest checks if the 'pod' request this device
	HasDeviceRequest(pod *v1.Pod) bool
	//FiltreNode checks if the 'pod' fit in current node
	FilterNode(pod *v1.Pod) (bool, error)
	//Allocate action in predicate
	Allocate(kubeClient kubernetes.Interface, pod *v1.Pod) error
	//Release action in predicate
	Release(kubeClient kubernetes.Interface, pod *v1.Pod) error

	//IgnredDevices notify vc-scheduler to ignore devices in return list
	GetIgnoredDevices() []string

	//used for debug and monitor
	GetStatus() string
}

// make sure GPUDevices implements Devices interface
var _ Devices = new(gpushare.GPUDevices)

<<<<<<< HEAD
var IgnoredDevicesList []string

var RegisteredDevices = []string{
	GPUSharingDevice, vgpu4pd.DeviceName,
}
=======
var IgnoredDevicesList []string
>>>>>>> 4bbd1640
<|MERGE_RESOLUTION|>--- conflicted
+++ resolved
@@ -55,12 +55,8 @@
 // make sure GPUDevices implements Devices interface
 var _ Devices = new(gpushare.GPUDevices)
 
-<<<<<<< HEAD
 var IgnoredDevicesList []string
 
 var RegisteredDevices = []string{
 	GPUSharingDevice, vgpu4pd.DeviceName,
 }
-=======
-var IgnoredDevicesList []string
->>>>>>> 4bbd1640
